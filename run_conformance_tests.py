#!/usr/bin/env python3
import os
import subprocess
import sys
import xml.etree.ElementTree as ET
import json
import argparse
import shlex

REPORT_HEADER = """<?xml version="1.0" encoding="UTF-8"?>
<?xml-stylesheet xmlns="http://www.w3.org/1999/xhtml" type="text/xsl" href="#stylesheet"?>
<!DOCTYPE Site [
<!ATTLIST ns0:stylesheet
id ID #REQUIRED>
]>
"""


def handle_args(argv):
    """
    Handles the arguements to the script.
    """
    parser = argparse.ArgumentParser()
    parser.add_argument(
        '--cmake-exe',
        help='Name of the CMake executable',
        type=str,
        default='cmake')
    parser.add_argument(
        '-a',
        '--additional-cmake-args',
        help='Additional args to hand to CMake required by the tested implementation.',
        type=str)
    parser.add_argument(
        '-b',
        '--build-system-name',
        help='The name of the build system as known by CMake, for example \'Ninja\'.',
        type=str,
        required=True)
    parser.add_argument(
        '-c',
        '--build-system-call',
        help='The call to the used build system.',
        type=str,
        required=True)
    parser.add_argument(
        '--build-only',
        help='Whether to perform only a build without any testing.',
        required=False,
        action='store_true')
    parser.add_argument(
        '-e',
        '--exclude-categories',
        help='List of test categories to',
        type=str,
        required=False)
    parser.add_argument(
        '--fast',
        help='Disable full conformance mode to avoid extensive tests.',
        required=False,
        action='store_true')
    parser.add_argument(
        '--disable-deprecated-features',
        help='Disable tests for the deprecated SYCL features.',
        required=False,
        action='store_true')
    parser.add_argument(
        '--device',
        help='Select SYCL device to run CTS on. ECMAScript regular expression syntax can be used.',
        type=str,
        required=True)
    parser.add_argument(
        '-n',
        '--implementation-name',
        help='The name of the implementation to be displayed in the report.',
        type=str,
        required=True)
    parser.add_argument('--additional-ctest-args',
                        '--ctest-args',
                        help='Additional args to hand to CTest.',
                        type=str)
    parser.add_argument('--reduced-feature-set',
                        help='Test the reduced feature set instead of the full feature set.',
                        required=False,
                        action='store_true')
<<<<<<< HEAD
    parser.add_argument('--commit-hash',
                        help='Original SYCL-CTS commit hash used for the run',
                        type=str,
                        required=False)
=======
    parser.add_argument(
        '--run-only',
        help='Skip build step and perform only testing for already compiled tests.',
        required=False,
        action='store_true')
>>>>>>> 02c22520
    args = parser.parse_args(argv)

    commit_hash = args.commit_hash if args.commit_hash else 'Not specified'
    full_conformance = 'OFF' if args.fast else 'ON'
    test_deprecated_features = 'OFF' if args.disable_deprecated_features else 'ON'
    full_feature_set = 'OFF' if args.reduced_feature_set else 'ON'

    if (args.build_only and args.run_only):
        print('Fatal error: --build-only and --run-only can not be enabled '
              'together in a single script run.')
        exit(-1)

    return (args.cmake_exe, args.build_system_name, args.build_system_call,
            full_conformance, test_deprecated_features, args.exclude_categories,
            args.implementation_name, args.additional_cmake_args, args.device,
<<<<<<< HEAD
            args.additional_ctest_args, args.build_only, commit_hash,
=======
            args.additional_ctest_args, args.build_only, args.run_only,
>>>>>>> 02c22520
            full_feature_set)


def split_additional_args(additional_args):
    """
    Split any 'additional argument' parameter passed to the script into the list
    """

    # shlex doesn't support None
    if additional_args is None:
        return []
    use_posix_mode = os.name != 'nt'
    # shlex was not intended for Windows by design, with non-POSIX Unix shells
    # supported. Still it provides a Windows-compilant solution up to the
    # certain degree, details: https://bugs.python.org/issue1724822
    # The rules for quoting and escaping in non-POSIX mode are different from
    # the native Windows rules, defined for CommandLineToArgvW for example.
    # Still it makes possible to use something like "%ENV_VAR%\subdir" within
    # additional arguments
    return shlex.split(additional_args, posix=use_posix_mode)


def generate_cmake_call(cmake_exe, build_system_name, full_conformance,
                        test_deprecated_features, exclude_categories,
                        implementation_name, additional_cmake_args, device,
                        full_feature_set):
    """
    Generates a CMake call based on the input in a form accepted by
    subprocess.call().
    """
    call = [
        cmake_exe,
        '..',
        '-G' + build_system_name,
        '-DSYCL_CTS_ENABLE_FULL_CONFORMANCE=' + full_conformance,
        '-DSYCL_CTS_ENABLE_DEPRECATED_FEATURES_TESTS=' + test_deprecated_features,
        '-DSYCL_IMPLEMENTATION=' + implementation_name,
        '-DSYCL_CTS_CTEST_DEVICE=' + device,
        '-DSYCL_CTS_ENABLE_FEATURE_SET_FULL=' + full_feature_set,
        ]
    if exclude_categories is not None:
        call += ['-DSYCL_CTS_EXCLUDE_TEST_CATEGORIES=' + exclude_categories]
    call += split_additional_args(additional_cmake_args)
    return call


def generate_ctest_call(additional_ctest_args):
    """
    Generates a CTest call based on the input in a form accepted by
    subprocess.call().
    """
    return [
        'ctest', '.', '-T', 'Test', '--no-compress-output',
        '--test-output-size-passed', '0', '--test-output-size-failed', '0'
    ] + split_additional_args(additional_ctest_args)


def subprocess_call(parameter_list):
    """
    Calls subprocess.call() with the parameter list.
    Prints the invocation before doing the call.
    """
    print("subprocess.call:\n  %s" % " ".join(parameter_list))
    return subprocess.call(parameter_list)


def configure_and_run_tests(cmake_call, build_system_call, build_only,
                            run_only, ctest_call):
    """
    Configures the tests with cmake to produce a ninja.build file.
    Runs the generated ninja file.
    Runs ctest, overwriting any cached results.
    """

    error_code = 0

    if (not run_only):
        build_system_call = build_system_call.split()

        subprocess_call(cmake_call)
        error_code = subprocess_call(build_system_call)

    if (not build_only):
        error_code = subprocess_call(ctest_call)

    return error_code


def collect_info_filenames():
    """
    Collects all the .info test result files in the Testing directory.
    Exits the program if no result files are found.
    """

    info_filenames = []

    # Get all the test results in Testing
    for filename in os.listdir('Testing'):
        filename_full = os.path.join('Testing', filename)
        if filename.endswith('.info'):
            info_filenames.append(filename_full)

    # Exit if we didn't find any test results
    if (len(info_filenames) == 0):
        print("Fatal error: Could not find any device info dumps")
        exit(-1)

    return info_filenames


def get_valid_json_info(info_filenames):
    """
    Ensures that all the .info files have the same data, then returns the
    parsed json.
    """

    reference_info = None
    for info_file in info_filenames:
        with open(info_file, 'r') as info:
            if reference_info is None:
                reference_info = info.read()
            elif info.read() != reference_info:
                print('Fatal error: mismatch in device info dumps between tests')
                exit(-1)

    return json.loads(reference_info)


def get_xml_test_results():
    """
    Finds the xml file output by the test and returns the rool of the xml tree.
    """
    test_tag = ""
    with open(os.path.join("Testing", "TAG"), 'r') as tag_file:
        test_tag = tag_file.readline()[:-1]

    test_xml_file = os.path.join("Testing", test_tag, "Test.xml")
    test_xml_tree = ET.parse(test_xml_file)
    return test_xml_tree.getroot()


def update_xml_attribs(info_json, implementation_name, test_xml_root,
                       full_conformance, cmake_call, build_system_name,
                       build_system_call, ctest_call, test_deprecated_features,
                       commit_hash, full_feature_set):
    """
    Adds attributes to the root of the xml trees json required by the
    conformance report.
    These attributes describe the device and platform information used in the
    tests, along with the configuration and execution details of the tests.
    """

    # Set Host Device Information attribs
    test_xml_root.attrib["BuildName"] = implementation_name
    test_xml_root.attrib["PlatformName"] = info_json['platform-name']
    test_xml_root.attrib["PlatformVendor"] = info_json[
        'platform-vendor']
    test_xml_root.attrib["PlatformVersion"] = info_json[
        'platform-version']
    test_xml_root.attrib["DeviceName"] = info_json['device-name']
    test_xml_root.attrib["DeviceVendor"] = info_json['device-vendor']
    test_xml_root.attrib["DeviceVersion"] = info_json[
        'device-version']
    test_xml_root.attrib["DeviceType"] = info_json['device-type']

    # Set Device Extension Support attribs
    # TODO: Revisit this for SYCL 2020 aspects
    test_xml_root.attrib["DeviceFP16"] = info_json['device-fp16']
    test_xml_root.attrib["DeviceFP64"] = info_json['device-fp64']

    # Set Build Information attribs
    test_xml_root.attrib["CommitHash"] = commit_hash
    test_xml_root.attrib["FullConformanceMode"] = full_conformance
    test_xml_root.attrib["CMakeInput"] = ' '.join(cmake_call)
    test_xml_root.attrib["BuildSystemGenerator"] = build_system_name
    test_xml_root.attrib["BuildSystemCall"] = build_system_call
    test_xml_root.attrib["CTestCall"] = ' '.join(ctest_call)
    test_xml_root.attrib["TestDeprecatedFeatures"] = test_deprecated_features
    test_xml_root.attrib["FullFeatureSet"] = full_feature_set

    return test_xml_root


def main(argv=sys.argv[1:]):

    # Parse and gather all the script args
    (cmake_exe, build_system_name, build_system_call, full_conformance,
     test_deprecated_features, exclude_categories, implementation_name,
     additional_cmake_args, device, additional_ctest_args,
<<<<<<< HEAD
     build_only, commit_hash, full_feature_set) = handle_args(argv)
=======
     build_only, run_only, full_feature_set) = handle_args(argv)
>>>>>>> 02c22520

    # Generate a cmake call in a form accepted by subprocess.call()
    cmake_call = generate_cmake_call(cmake_exe, build_system_name,
                                     full_conformance, test_deprecated_features,
                                     exclude_categories, implementation_name,
                                     additional_cmake_args, device,
                                     full_feature_set)

    # Generate a CTest call in a form accepted by subprocess.call()
    ctest_call = generate_ctest_call(additional_ctest_args)

    # Make a build directory if required and enter it
    if not os.path.isdir('build'):
        os.mkdir('build')
    os.chdir('build')

    # Configure the build system with cmake, run the build, and run the tests.
    error_code = configure_and_run_tests(cmake_call, build_system_call,
                                         build_only, run_only, ctest_call)

    if build_only:
        return error_code

    # Collect the test info files, validate them and get the contents as json.
    info_filenames = collect_info_filenames()
    info_json = get_valid_json_info(info_filenames)

    # Get the xml results and update with the necessary information.
    result_xml_root = get_xml_test_results()
    result_xml_root = update_xml_attribs(info_json, implementation_name,
                                         result_xml_root, full_conformance,
                                         cmake_call, build_system_name,
                                         build_system_call, ctest_call,
                                         test_deprecated_features,
                                         commit_hash,
                                         full_feature_set)

    # Get the xml report stylesheet and add it to the results.
    stylesheet_xml_file = os.path.join("..", "tools", "stylesheet.xml")
    stylesheet_xml_tree = ET.parse(stylesheet_xml_file)
    stylesheet_xml_root = stylesheet_xml_tree.getroot()
    result_xml_root.append(stylesheet_xml_root[0])

    # Get the xml results as a string and append them to the report header.
    report = REPORT_HEADER + ET.tostring(result_xml_root).decode("utf-8")

    with open("conformance_report.xml", 'w') as final_conformance_report:
        final_conformance_report.write(report)

    return error_code


if __name__ == "__main__":
    main()<|MERGE_RESOLUTION|>--- conflicted
+++ resolved
@@ -83,18 +83,15 @@
                         help='Test the reduced feature set instead of the full feature set.',
                         required=False,
                         action='store_true')
-<<<<<<< HEAD
+    parser.add_argument(
+        '--run-only',
+        help='Skip build step and perform only testing for already compiled tests.',
+        required=False,
+        action='store_true')
     parser.add_argument('--commit-hash',
                         help='Original SYCL-CTS commit hash used for the run',
                         type=str,
                         required=False)
-=======
-    parser.add_argument(
-        '--run-only',
-        help='Skip build step and perform only testing for already compiled tests.',
-        required=False,
-        action='store_true')
->>>>>>> 02c22520
     args = parser.parse_args(argv)
 
     commit_hash = args.commit_hash if args.commit_hash else 'Not specified'
@@ -110,12 +107,8 @@
     return (args.cmake_exe, args.build_system_name, args.build_system_call,
             full_conformance, test_deprecated_features, args.exclude_categories,
             args.implementation_name, args.additional_cmake_args, args.device,
-<<<<<<< HEAD
-            args.additional_ctest_args, args.build_only, commit_hash,
-=======
             args.additional_ctest_args, args.build_only, args.run_only,
->>>>>>> 02c22520
-            full_feature_set)
+            commit_hash, full_feature_set)
 
 
 def split_additional_args(additional_args):
@@ -304,11 +297,7 @@
     (cmake_exe, build_system_name, build_system_call, full_conformance,
      test_deprecated_features, exclude_categories, implementation_name,
      additional_cmake_args, device, additional_ctest_args,
-<<<<<<< HEAD
-     build_only, commit_hash, full_feature_set) = handle_args(argv)
-=======
-     build_only, run_only, full_feature_set) = handle_args(argv)
->>>>>>> 02c22520
+     build_only, run_only, commit_hash, full_feature_set) = handle_args(argv)
 
     # Generate a cmake call in a form accepted by subprocess.call()
     cmake_call = generate_cmake_call(cmake_exe, build_system_name,
