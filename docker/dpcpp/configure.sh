--- conflicted
+++ resolved
@@ -9,9 +9,6 @@
     -DCMAKE_CXX_COMPILER=/sycl/bin/clang++ \
     -DCMAKE_BUILD_TYPE=Release \
     -DSYCL_CTS_ENABLE_FULL_CONFORMANCE=0 \
-<<<<<<< HEAD
     -DSYCL_CTS_ENABLE_LEGACY_TESTS=1 \
-=======
     -DSYCL_ENABLE_EXT_ONEAPI_SUB_GROUP_MASK_TESTS=0 \
->>>>>>> 622e49ff
     $@