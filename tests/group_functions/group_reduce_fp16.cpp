/*******************************************************************************
//
//  SYCL 2020 Conformance Test Suite
//
//  Copyright (c) 2023 The Khronos Group Inc.
//
//  Licensed under the Apache License, Version 2.0 (the "License");
//  you may not use this file except in compliance with the License.
//  You may obtain a copy of the License at
//
//     http://www.apache.org/licenses/LICENSE-2.0
//
//  Unless required by applicable law or agreed to in writing, software
//  distributed under the License is distributed on an "AS IS" BASIS,
//  WITHOUT WARRANTIES OR CONDITIONS OF ANY KIND, either express or implied.
//  See the License for the specific language governing permissions and
//  limitations under the License.
//
*******************************************************************************/

#include "group_reduce.h"

// FIXME: ComputeCpp does not implement reduce for unsigned long long int and
//        long long int
#ifdef SYCL_CTS_COMPILING_WITH_COMPUTECPP
#if SYCL_CTS_ENABLE_FULL_CONFORMANCE
using ReduceTypes =
    unnamed_type_pack<size_t, float, char, signed char, unsigned char,
                      short int, unsigned short int, int, unsigned int,
                      long int, unsigned long int>;
#else
using ReduceTypes = unnamed_type_pack<float, char, int>;
#endif
#else
using ReduceTypes = Types;
#endif

using HalfExtendedTypes = concatenation<ReduceTypes, sycl::half>::type;
// 2-dim Cartesian product of type lists
using prod2 = product<std::tuple, HalfExtendedTypes, HalfExtendedTypes>::type;

// hipSYCL has no implementation over sub-groups
<<<<<<< HEAD
TEST_CASE("Group and sub-group joint reduce functions",
          "[group_func][fp16][dim]") {
  auto queue = sycl_cts::util::get_cts_object::queue();
  // FIXME: hipSYCL omission
=======
TEMPLATE_TEST_CASE_SIG("Group and sub-group joint reduce functions",
                       "[group_func][fp16][dim]", ((int D), D), 1, 2, 3) {
  auto queue = once_per_unit::get_queue();
  // check dimensions to only print warning once
  if constexpr (D == 1) {
    // FIXME: hipSYCL omission
>>>>>>> 0479c2ed
#if defined(SYCL_CTS_COMPILING_WITH_HIPSYCL)
  WARN(
      "hipSYCL has no implementation of "
      "std::iterator_traits<Ptr>::value_type joint_reduce(sub_group g, "
      "Ptr first, Ptr last, BinaryOperation binary_op) over sub-groups. "
      "Skipping the test case.");
#elif defined(SYCL_CTS_COMPILING_WITH_COMPUTECPP)
  WARN("ComputeCpp cannot handle half type. Skipping the test.");
#endif

  // FIXME: ComputeCpp has no half
#if defined(SYCL_CTS_COMPILING_WITH_COMPUTECPP)
  return;
#else
  if (queue.get_device().has(sycl::aspect::fp16)) {
    // Get binary operators from TestType
    const auto Operators = get_op_types<sycl::half>();
    const auto Type = unnamed_type_pack<sycl::half>();
    for_all_combinations<invoke_joint_reduce_group>(Dims, Type, Operators,
                                                    queue);
  } else {
    WARN("Device does not support half precision floating point operations.");
  }
#endif
}

TEMPLATE_LIST_TEST_CASE("Group and sub-group joint reduce functions with init",
                        "[group_func][type_list][fp16][dim]", prod2) {
  auto queue = once_per_unit::get_queue();
  using T = std::tuple_element_t<0, TestType>;
  using U = std::tuple_element_t<1, TestType>;

  // check types to only print warning once
  if constexpr (std::is_same_v<T, char> && std::is_same_v<U, char>) {
    // FIXME: hipSYCL omission
#if defined(SYCL_CTS_COMPILING_WITH_HIPSYCL)
    WARN(
        "hipSYCL has no implementation of T joint_reduce(sub_group g, Ptr "
        "first, Ptr last, T init, "
        "BinaryOperation binary_op) over sub-groups. Skipping the test case.");
#elif defined(SYCL_CTS_COMPILING_WITH_COMPUTECPP)
    WARN(
        "ComputeCpp does not implement reduce for unsigned long long int and "
        "long long int. Skipping the test cases.");
    WARN(
        "ComputeCpp cannot handle cases of different types. "
        "Skipping such test cases.");
    WARN("ComputeCpp cannot handle half type. Skipping the test.");
#endif
  }

  // FIXME: ComputeCpp has no half
#if defined(SYCL_CTS_COMPILING_WITH_COMPUTECPP)
  return;
#else
  // FIXME: ComputeCpp cannot handle cases of different types
#if defined(SYCL_CTS_COMPILING_WITH_COMPUTECPP)
  if constexpr (std::is_same_v<T, U>)
#endif
  {
    if (queue.get_device().has(sycl::aspect::fp16)) {
      if constexpr (std::is_same_v<T, sycl::half> ||
                    std::is_same_v<U, sycl::half>) {
        // Get binary operators from T
        const auto Operators = get_op_types<T>();
        const auto RetType = unnamed_type_pack<T>();
        const auto ReducedType = unnamed_type_pack<U>();
        // check all work group dimensions
        for_all_combinations<invoke_init_joint_reduce_group>(
            Dims, RetType, ReducedType, Operators, queue);
      }
    } else {
      WARN("Device does not support half precision floating point operations.");
    }
  }
#endif
}

<<<<<<< HEAD
TEST_CASE("Group and sub-group reduce functions", "[group_func][fp16][dim]") {
  auto queue = sycl_cts::util::get_cts_object::queue();
=======
TEMPLATE_TEST_CASE_SIG("Group and sub-group reduce functions",
                       "[group_func][fp16][dim]", ((int D), D), 1, 2, 3) {
  auto queue = once_per_unit::get_queue();
>>>>>>> 0479c2ed
  // FIXME: ComputeCpp has no half
#ifdef SYCL_CTS_COMPILING_WITH_COMPUTECPP
  WARN("ComputeCpp cannot handle half type. Skipping the test.");
#else
  if (queue.get_device().has(sycl::aspect::fp16)) {
    // Get binary operators from TestType
    const auto Operators = get_op_types<sycl::half>();
    const auto Type = unnamed_type_pack<sycl::half>();
    for_all_combinations<invoke_reduce_over_group>(Dims, Type, Operators,
                                                   queue);
  } else {
    WARN("Device does not support half precision floating point operations.");
  }
#endif
}

TEMPLATE_LIST_TEST_CASE("Group and sub-group reduce functions with init",
                        "[group_func][type_list][fp16][dim]", prod2) {
  auto queue = once_per_unit::get_queue();
  using T = std::tuple_element_t<0, TestType>;
  using U = std::tuple_element_t<1, TestType>;

  // check types to only print warning once
  if constexpr (std::is_same_v<T, char> && std::is_same_v<U, char>) {
#if defined(SYCL_CTS_COMPILING_WITH_COMPUTECPP)
    WARN(
        "ComputeCpp does not implement reduce for unsigned long long int and "
        "long long int. Skipping the test cases.");
    WARN(
        "ComputeCpp cannot handle cases of different types. "
        "Skipping such test cases.");
    WARN("ComputeCpp cannot handle half type. Skipping the test.");
#endif
  }

  // FIXME: ComputeCpp has no half
#if defined(SYCL_CTS_COMPILING_WITH_COMPUTECPP)
  return;
#else
  if (queue.get_device().has(sycl::aspect::fp16)) {
    // FIXME: ComputeCpp cannot handle cases of different types
#if defined(SYCL_CTS_COMPILING_WITH_COMPUTECPP)
    if constexpr (std::is_same_v<T, U>)
#endif
    {
      if constexpr (std::is_same_v<T, sycl::half> ||
                    std::is_same_v<U, sycl::half>) {
        // Get binary operators from T
        const auto Operators = get_op_types<T>();
        const auto RetType = unnamed_type_pack<T>();
        const auto ReducedType = unnamed_type_pack<U>();
        // check all work group dimensions
        for_all_combinations<invoke_init_reduce_over_group>(
            Dims, RetType, ReducedType, Operators, queue);
      }
    }
  } else {
    WARN("Device does not support half precision floating point operations.");
  }
#endif
}<|MERGE_RESOLUTION|>--- conflicted
+++ resolved
@@ -40,19 +40,10 @@
 using prod2 = product<std::tuple, HalfExtendedTypes, HalfExtendedTypes>::type;
 
 // hipSYCL has no implementation over sub-groups
-<<<<<<< HEAD
 TEST_CASE("Group and sub-group joint reduce functions",
           "[group_func][fp16][dim]") {
-  auto queue = sycl_cts::util::get_cts_object::queue();
+  auto queue = once_per_unit::get_queue();
   // FIXME: hipSYCL omission
-=======
-TEMPLATE_TEST_CASE_SIG("Group and sub-group joint reduce functions",
-                       "[group_func][fp16][dim]", ((int D), D), 1, 2, 3) {
-  auto queue = once_per_unit::get_queue();
-  // check dimensions to only print warning once
-  if constexpr (D == 1) {
-    // FIXME: hipSYCL omission
->>>>>>> 0479c2ed
 #if defined(SYCL_CTS_COMPILING_WITH_HIPSYCL)
   WARN(
       "hipSYCL has no implementation of "
@@ -131,14 +122,8 @@
 #endif
 }
 
-<<<<<<< HEAD
 TEST_CASE("Group and sub-group reduce functions", "[group_func][fp16][dim]") {
-  auto queue = sycl_cts::util::get_cts_object::queue();
-=======
-TEMPLATE_TEST_CASE_SIG("Group and sub-group reduce functions",
-                       "[group_func][fp16][dim]", ((int D), D), 1, 2, 3) {
   auto queue = once_per_unit::get_queue();
->>>>>>> 0479c2ed
   // FIXME: ComputeCpp has no half
 #ifdef SYCL_CTS_COMPILING_WITH_COMPUTECPP
   WARN("ComputeCpp cannot handle half type. Skipping the test.");
