--- conflicted
+++ resolved
@@ -367,14 +367,7 @@
     return {ref_input.data(), ref_input.size()};
   }
 
-<<<<<<< HEAD
-  REQUIRE(((range_size * (range_size + 1) / 2) + T(init)) <=
-          std::numeric_limits<T>::max());
-
-  std::vector<size_t> local_id(range_size, 0);
-=======
   sycl::buffer<T, 1> create_res_buffer() { return {res.data(), res.size()}; }
->>>>>>> e9391ced
 
   sycl::buffer<bool, 1> create_ret_type_buffer() { return {ret_type, 4}; }
 
@@ -392,6 +385,9 @@
 void check_scan_over_group(sycl::queue& queue, sycl::range<D> range, OpT op,
                            const std::string& op_name, bool with_init) {
   auto range_size = range.size();
+  REQUIRE(((range_size * (range_size + 1) / 2) + T(init)) <=
+          std::numeric_limits<T>::max());
+
   ScanOverGroupDataStruct<T, U> host_data{range_size};
   {
     auto ref_input_sycl = host_data.create_ref_input_buffer();
