/*******************************************************************************
//
//  SYCL 2020 Conformance Test Suite
//
//  Copyright (c) 2023 The Khronos Group Inc.
//
//  Licensed under the Apache License, Version 2.0 (the "License");
//  you may not use this file except in compliance with the License.
//  You may obtain a copy of the License at
//
//     http://www.apache.org/licenses/LICENSE-2.0
//
//  Unless required by applicable law or agreed to in writing, software
//  distributed under the License is distributed on an "AS IS" BASIS,
//  WITHOUT WARRANTIES OR CONDITIONS OF ANY KIND, either express or implied.
//  See the License for the specific language governing permissions and
//  limitations under the License.
//
*******************************************************************************/

//  Common functions for the accessor tests.

#ifndef SYCL_CTS_ACCESSOR_COMMON_H
#define SYCL_CTS_ACCESSOR_COMMON_H

#include "../../util/sycl_exceptions.h"
#include "../common/common.h"
#include "../common/section_name_builder.h"
#include "../common/value_operations.h"

// FIXME: re-enable when marrray is implemented in hipsycl
#ifndef SYCL_CTS_COMPILING_WITH_HIPSYCL
#include "../common/type_coverage.h"
#endif

#include <catch2/matchers/catch_matchers.hpp>

namespace accessor_tests_common {
using namespace sycl_cts;

constexpr int expected_val = 42;
constexpr int changed_val = 1;

/**
 * @brief Enum class for accessor type specification
 */
enum class accessor_type {
  generic_accessor,  // Buffer accessor for commands (Paragraph 4.7.6.9. of the
                     // spec)
  local_accessor,
  host_accessor,
};

}  // namespace accessor_tests_common

namespace Catch {
template <>
struct StringMaker<accessor_tests_common::accessor_type> {
  using type = accessor_tests_common::accessor_type;
  static std::string convert(type value) {
    switch (value) {
      case type::generic_accessor:
        return "sycl::accessor";
      case type::local_accessor:
        return "sycl::local_accessor";
      case type::host_accessor:
        return "sycl::host_accessor";
      default:
        return "unknown accessor type";
    }
  }
};
}  // namespace Catch

namespace accessor_tests_common {

/**
 * @brief Function helps to get string section name that will contain template
 * parameters and function arguments
 *
 * @tparam Dimension Integer representing dimension
 * @param type_name String with name of the testing type
 * @param access_mode_name String with name of the testing access mode
 * @param target_name String with name of the testing target
 * @param section_description String with human-readable description of the test
 * @return std::string String with name for section
 */
template <int Dimension>
inline std::string get_section_name(const std::string& type_name,
                                    const std::string& access_mode_name,
                                    const std::string& target_name,
                                    const std::string& section_description) {
  return section_name(section_description)
      .with("T", type_name)
      .with("access mode", access_mode_name)
      .with("target", target_name)
      .with("dimension", Dimension)
      .create();
}

/**
 * @brief Function helps to get string section name that will contain template
 * parameters and function arguments
 *
 * @tparam Dimension Integer representing dimension
 * @param type_name String with name of the testing type
 * @param access_mode_name String with name of the testing access mode
 * @param target_name String with name of the testing target
 * @param section_description String with human-readable description of the test
 * @return std::string String with name for section
 */
template <int Dimension>
inline std::string get_section_name(const std::string& type_name,
                                    const std::string& access_mode_name,
                                    const std::string& section_description) {
  return section_name(section_description)
      .with("T", type_name)
      .with("access mode", access_mode_name)
      .with("dimension", Dimension)
      .create();
}

/**
 * @brief Function helps to get string section name that will contain template
 * parameters and function arguments
 *
 * @tparam Dimension Integer representing dimension
 * @param type_name String with name of the testing type
 * @param section_description String with human-readable description of the test
 * @return std::string String with name for section
 */
template <int Dimension>
inline std::string get_section_name(const std::string& type_name,
                                    const std::string& section_description) {
  return section_name(section_description)
      .with("T", type_name)
      .with("dimension", Dimension)
      .create();
}

// FIXME: re-enable when marrray is implemented in hipsycl and type_coverage is
// enabled
#ifndef SYCL_CTS_COMPILING_WITH_HIPSYCL
/**
 * @brief Factory function for getting type_pack with fp16 type
 */
inline auto get_fp16_type() {
  static const auto types = named_type_pack<sycl::half>::generate("sycl::half");
  return types;
}

/**
 * @brief Factory function for getting type_pack with fp64 type
 */
inline auto get_fp64_type() {
  static const auto types = named_type_pack<double>::generate("double");
  return types;
}

/**
 * @brief Factory function for getting type_pack with all generic types
 */
inline auto get_full_conformance_type_pack() {
  static const auto types =
      named_type_pack<bool, char, signed char, unsigned char, short int,
                      unsigned short int, int, unsigned int, long int,
                      unsigned long int, long long int, unsigned long long int,
                      float>::generate("bool", "char", "signed char",
                                       "unsigned char", "short int",
                                       "unsigned short int", "int",
                                       "unsigned int", "long int",
                                       "unsigned long int", "long long int",
                                       "unsigned long long int", "float");
  return types;
}

/**
 * @brief Factory function for getting type_pack with generic types
 */
inline auto get_lightweight_type_pack() {
  static const auto types =
      named_type_pack<bool, int, float>::generate("bool", "int", "float");
  return types;
}

/**
 * @brief Factory function for getting type_pack with types that depends on full
 *        conformance mode enabling status
 * @return lightweight or full named_type_pack
 */
inline auto get_conformance_type_pack() {
#if SYCL_CTS_ENABLE_FULL_CONFORMANCE
  return get_full_conformance_type_pack();
#else
  return get_lightweight_type_pack();
#endif  // SYCL_CTS_ENABLE_FULL_CONFORMANCE
}

/**
 * @brief Factory function for getting type_pack with access modes values
 */
inline auto get_access_modes() {
  static const auto access_modes =
      value_pack<sycl::access_mode, sycl::access_mode::read,
                 sycl::access_mode::write,
                 sycl::access_mode::read_write>::generate_named();
  return access_modes;
}

/**
 * @brief Factory function for getting type_pack with dimensions values
 */
inline auto get_dimensions() {
  static const auto dimensions = integer_pack<1, 2, 3>::generate_unnamed();
  return dimensions;
}

/**
 * @brief Factory function for getting type_pack with all (including zero)
 *        dimensions values
 */
inline auto get_all_dimensions() {
  static const auto dimensions = integer_pack<0, 1, 2, 3>::generate_unnamed();
  return dimensions;
}

/**
 * @brief Factory function for getting type_pack with target values
 */
inline auto get_targets() {
  static const auto targets =
      value_pack<sycl::target, sycl::target::device,
                 sycl::target::host_task>::generate_named();
  return targets;
}

/**
 * @brief Function helps to generate type_pack with sycl::vec of all supported
 * sizes
 */
template <typename T, typename StrNameType>
inline auto add_vectors_to_type_pack(StrNameType type_name) {
  return named_type_pack<
      T, sycl::vec<T, 1>, sycl::vec<T, 2>, sycl::vec<T, 4>, sycl::vec<T, 8>,
      sycl::vec<T, 16>>::generate(type_name, "vec<" + type_name + ", 1>",
                                  "vec<" + type_name + ", 2>",
                                  "vec<" + type_name + ", 4>",
                                  "vec<" + type_name + ", 8>",
                                  "vec<" + type_name + ", 16>");
}
#endif  // SYCL_CTS_COMPILING_WITH_HIPSYCL

template <accessor_type AccType>
struct tag_factory {
  static_assert(AccType != AccType,
                "There is no tag support for such accessor type");
};

/**
 * @brief Function helps to get TagT corresponding to AccessMode and Target
 * template parameters
 */
template <>
struct tag_factory<accessor_type::generic_accessor> {
  template <sycl::access_mode AccessMode, sycl::target Target>
  inline static auto get_tag() {
    if constexpr (Target == sycl::target::device) {
      if constexpr (AccessMode == sycl::access_mode::read) {
        return sycl::read_only;
      } else if constexpr (AccessMode == sycl::access_mode::write) {
        return sycl::write_only;
      } else if constexpr (AccessMode == sycl::access_mode::read_write) {
        return sycl::read_write;
      } else {
        static_assert(AccessMode != AccessMode,
                      "Unsupported sycl::access_mode");
      }
    } else if constexpr (Target == sycl::target::host_task) {
      if constexpr (AccessMode == sycl::access_mode::read) {
        return sycl::read_only_host_task;
      } else if constexpr (AccessMode == sycl::access_mode::write) {
        return sycl::write_only_host_task;
      } else if constexpr (AccessMode == sycl::access_mode::read_write) {
        return sycl::read_write_host_task;
      } else {
        static_assert(AccessMode != AccessMode,
                      "Unsupported sycl::access_mode");
      }
    } else {
      static_assert(AccessMode != AccessMode, "Unsupported sycl::target");
    }
  }
};

/**
 * @brief Function helps to get TagT corresponding to AccessMode parameter
 */
template <>
struct tag_factory<accessor_type::host_accessor> {
  template <sycl::access_mode AccessMode>
  inline static auto get_tag() {
    if constexpr (AccessMode == sycl::access_mode::read) {
      return sycl::read_only;
    } else if constexpr (AccessMode == sycl::access_mode::write) {
      return sycl::write_only;
    } else if constexpr (AccessMode == sycl::access_mode::read_write) {
      return sycl::read_write;
    } else {
      static_assert(AccessMode != AccessMode, "Unsupported sycl::access_mode");
    }
  }
};

/**
 * @brief Common function that check constructor post-conditions for empty
 * accessor, and store result in res_acc
 *
 * @tparam TestingAccT Type of testing accessor
 * @tparam ResultAccT  Type of result accessor
 * @param testing_acc Instance of TestingAccT that were constructed with default
 * constructor
 * @param res_acc Instance of result accessor
 */
template <typename TestingAccT, typename ResultAccT>
void check_empty_accessor_constructor_post_conditions(TestingAccT testing_acc,
                                                      ResultAccT res_acc) {
  size_t res_i = 0;
  // (empty() == true)
  res_acc[res_i++] = testing_acc.empty() == true;

  // All size queries return 0
  res_acc[res_i++] = testing_acc.byte_size() == 0;
  res_acc[res_i++] = testing_acc.size() == 0;
  res_acc[res_i++] = testing_acc.max_size() == 0;

  // The only iterator that can be obtained is nullptr
  res_acc[res_i++] = testing_acc.begin() == testing_acc.end();
  res_acc[res_i++] = testing_acc.cbegin() == testing_acc.cend();
  res_acc[res_i++] = testing_acc.rbegin() == testing_acc.rend();
  res_acc[res_i++] = testing_acc.crbegin() == testing_acc.crend();
}
// FIXME: re-enable when handler.host_task and sycl::errc is implemented in
// hipsycl and computcpp
#if !SYCL_CTS_COMPILING_WITH_HIPSYCL && !SYCL_CTS_COMPILING_WITH_COMPUTECPP

/**
 * @brief Common function that constructs accessor with default constructor
 *and checks post-conditions
 *
 * @tparam AccType Type of the accessor
 * @tparam DataT Type of underlying data
 * @tparam Dimension Dimensions of the accessor
 * @tparam AccessMode Access mode of the accessor
 * @tparam Target Target of accessor
 * @tparam GetAccFunctorT Type of functor for accessor creation
 */
template <accessor_type AccType, typename DataT, int Dimension,
          sycl::access_mode AccessMode = sycl::access_mode::read_write,
          sycl::target Target = sycl::target::device, typename GetAccFunctorT>
void check_def_constructor(GetAccFunctorT get_accessor_functor) {
  auto queue = util::get_cts_object::queue();
  sycl::range<1> r(1);
  const size_t conditions_checks_size = 8;
  bool conditions_check[conditions_checks_size]{false};

  if constexpr (AccType != accessor_type::host_accessor) {
    sycl::buffer res_buf(conditions_check, sycl::range(conditions_checks_size));

    queue
        .submit([&](sycl::handler& cgh) {
          sycl::accessor res_acc(res_buf);
          auto acc = get_accessor_functor();
          if constexpr (Target == sycl::target::host_task) {
            cgh.host_task([=] {
              check_empty_accessor_constructor_post_conditions(acc, res_acc);
            });
          } else if constexpr (Target == sycl::target::device) {
            cgh.parallel_for_work_group(r, [=](sycl::group<1>) {
              check_empty_accessor_constructor_post_conditions(acc, res_acc);
            });
          }
        })
        .wait_and_throw();
  } else {
    auto acc = get_accessor_functor();
    check_empty_accessor_constructor_post_conditions(acc, conditions_check);
  }

  for (size_t i = 0; i < conditions_checks_size; i++) {
    CHECK(conditions_check[i]);
  }
}

/**
 * @brief Common function that constructs accessor with zero-length buffer
 *and checks post-conditions
 *
 * @tparam AccType Type of the accessor
 * @tparam DataT Type of underlying data
 * @tparam Dimension Dimensions of the accessor
 * @tparam AccessMode Access mode of the accessor
 * @tparam Target Target of accessor
 * @tparam GetAccFunctorT Type of functor for accessor creation
 */
template <accessor_type AccType, typename DataT, int Dimension,
          sycl::access_mode AccessMode = sycl::access_mode::read_write,
          sycl::target Target = sycl::target::device, typename GetAccFunctorT>
void check_zero_length_buffer_constructor(GetAccFunctorT get_accessor_functor) {
  auto queue = util::get_cts_object::queue();
  sycl::range<Dimension> r =
      util::get_cts_object::range<Dimension>::get(0, 0, 0);
  sycl::buffer<DataT, Dimension> data_buf(r);
  const size_t conditions_checks_size = 8;
  bool conditions_check[conditions_checks_size]{false};

  if constexpr (AccType != accessor_type::host_accessor) {
    sycl::buffer res_buf(conditions_check, sycl::range(conditions_checks_size));

    queue
        .submit([&](sycl::handler& cgh) {
          sycl::accessor res_acc(res_buf);
          auto acc = get_accessor_functor(data_buf, cgh);
          if constexpr (Target == sycl::target::host_task) {
            cgh.host_task([=] {
              check_empty_accessor_constructor_post_conditions(acc, res_acc);
            });
          } else if constexpr (Target == sycl::target::device) {
            cgh.parallel_for_work_group(r, [=](sycl::group<Dimension>) {
              check_empty_accessor_constructor_post_conditions(acc, res_acc);
            });
          }
        })
        .wait_and_throw();
  } else {
    auto acc = get_accessor_functor(data_buf);
    check_empty_accessor_constructor_post_conditions(acc, conditions_check);
  }

  for (size_t i = 0; i < conditions_checks_size; i++) {
    CHECK(conditions_check[i]);
  }
}
#endif  // !SYCL_CTS_COMPILING_WITH_HIPSYCL &&
        // !SYCL_CTS_COMPILING_WITH_COMPUTECPP

namespace detail {
/**
 * @brief Wraps callable to make possible chaining foo(boo(arg)) calls by fold
 *        expression
 */
template <typename InvocableT>
class invoke_helper {
  const InvocableT& m_action;

 public:
  invoke_helper(const InvocableT& action) : m_action(action) {}

  template <typename... ArgsT>
  decltype(auto) operator=(ArgsT&&... args) {
    static_assert(std::is_invocable_v<InvocableT, ArgsT...>, "Invalid usage");
    // Returns either by-reference or by-value depending on action return type
    return m_action(std::forward<ArgsT>(args)...);
  }
};
}  // namespace detail

/**
 * @brief Function that tries to read or/and write depending on AccessMode
 * parameter. Results of compare will be stored in res_acc
 *
 * @tparam DataT Type of underlying data
 * @tparam AccessMode Access mode of the accessor
 * @tparam AccT Type of testing accessor
 * @tparam ResultAccT Type of accessor for storing result
 * @param testing_acc Instance of sycl::accessor to read/write
 * @param res_acc Accessor for storing result
 */
template <typename DataT, sycl::access_mode AccessMode, typename AccT,
          typename ResultAccT>
void read_write_zero_dim_acc(AccT testing_acc, ResultAccT res_acc) {
  DataT other_data = value_operations::init<DataT>(expected_val);

  if constexpr (AccessMode != sycl::access_mode::write) {
    DataT acc_ref(testing_acc);
    res_acc[0] = value_operations::are_equal(acc_ref, other_data);
  }
  if constexpr (AccessMode != sycl::access_mode::read) {
    DataT acc_ref(testing_acc);
    value_operations::assign(acc_ref, changed_val);
  }
}
// FIXME: re-enable when handler.host_task and sycl::errc is implemented in
// hipsycl and computecpp
#if !SYCL_CTS_COMPILING_WITH_HIPSYCL && !SYCL_CTS_COMPILING_WITH_COMPUTECPP

/**
 * @brief Function helps to check zero dimension constructor of accessor
 *
 * @tparam AccType Type of the accessor
 * @tparam DataT Type of underlying data
 * @tparam Dimension Dimensions of the accessor
 * @tparam AccessMode Access mode of the accessor
 * @tparam Target Target of accessor
 * @param get_accessor_functor Functor for accessor creation
 * @param modify_accessor Functors to check either accessor modification or
 *        copy, move or conversion between accessor types; a sequence is empty
 *        by default
 */
template <accessor_type AccType, typename DataT, sycl::access_mode AccessMode,
          sycl::target Target = sycl::target::device, typename GetAccFunctorT,
          typename... ModifyAccFunctorsT>
void check_zero_dim_constructor(GetAccFunctorT get_accessor_functor,
                                ModifyAccFunctorsT... modify_accessor) {
  auto queue = util::get_cts_object::queue();
  sycl::range<1> r(1);
  DataT some_data = value_operations::init<DataT>(expected_val);

  bool compare_res = false;

  if constexpr (AccType != accessor_type::host_accessor) {
    sycl::buffer res_buf(&compare_res, r);
    sycl::buffer<DataT, 1> data_buf(&some_data, r);

    queue
        .submit([&](sycl::handler& cgh) {
          sycl::accessor res_acc(res_buf, cgh);

          auto acc = get_accessor_functor(data_buf, cgh);
<<<<<<< HEAD
          if constexpr (AccType == accessor_type::generic_accessor) {
            if (acc.is_placeholder()) {
              cgh.require(acc);
            }
          }
=======

>>>>>>> 7a06dc23
          if constexpr (Target == sycl::target::host_task) {
            cgh.host_task([=] {
              // We are free either to create new accessor instance or to
              // modify original accessor and provide reference to it;
              // a reference to original accessor would be used if there was
              // no any modify_accessor functor passed
              auto&& acc_instance =
                  (detail::invoke_helper{modify_accessor} = ... = acc);
              read_write_zero_dim_acc<DataT, AccessMode>(acc_instance, res_acc);
            });
          } else if constexpr (Target == sycl::target::device) {
            cgh.parallel_for_work_group(r, [=](sycl::group<1>) {
              auto&& acc_instance =
                  (detail::invoke_helper{modify_accessor} = ... = acc);
              read_write_zero_dim_acc<DataT, AccessMode>(acc_instance, res_acc);
            });
          } else {
            static_assert(Target != Target, "Unexpected accessor type");
          }
        })
        .wait_and_throw();
  } else {
    sycl::buffer<DataT, 1> data_buf(&some_data, r);
    auto acc = get_accessor_functor(data_buf);
    auto&& acc_instance = (detail::invoke_helper{modify_accessor} = ... = acc);

    // Argument for storing result should support subscript operator
    bool compare_res_arr[1]{false};
    read_write_zero_dim_acc<DataT, AccessMode>(acc_instance, compare_res_arr);
    compare_res = compare_res_arr[0];
  }

  if constexpr (AccessMode != sycl::access_mode::write) {
    CHECK(compare_res);
  }

  // When testing local_accessor we should skip this check, as local
  // accessor can't modify host memory
  if constexpr (AccType != accessor_type::local_accessor) {
    if constexpr (AccessMode != sycl::access_mode::read) {
      CHECK(value_operations::are_equal(some_data, changed_val));
    }
  }
}
#endif  // !SYCL_CTS_COMPILING_WITH_HIPSYCL &&
        // !SYCL_CTS_COMPILING_WITH_COMPUTECPP

/**
 * @brief Function that tries to read or/and write depending on AccessMode
 * parameter. Results of compare will be stored in res_acc
 *
 * @tparam DataT Type of underlying data
 * @tparam Dimension Dimensions of the accessor
 * @tparam AccessMode Access mode of the accessor
 * @tparam AccT Type of testing accessor
 * @tparam ResultAccT Type of accessor for storing result
 * @param testing_acc Instance of sycl::accessor to read/write
 * @param res_acc Accessor for storing result
 */
template <typename DataT, int Dimension, sycl::access_mode AccessMode,
          typename AccT, typename ResultAccT>
void read_write_acc(AccT testing_acc, ResultAccT res_acc) {
  DataT other_data = value_operations::init<DataT>(expected_val);
  auto id = util::get_cts_object::id<Dimension>::get(0, 0, 0);

  if constexpr (AccessMode != sycl::access_mode::write) {
    res_acc[0] = value_operations::are_equal(testing_acc[id], other_data);
  }
  if constexpr (AccessMode != sycl::access_mode::read) {
    value_operations::assign(testing_acc[id], changed_val);
  }
}

// FIXME: re-enable when handler.host_task and sycl::errc is implemented in
// hipsycl and computecpp
#if !SYCL_CTS_COMPILING_WITH_HIPSYCL && !SYCL_CTS_COMPILING_WITH_COMPUTECPP

/**
 * @brief Function helps to check common constructor of accessor
 *
 * @tparam AccType Type of the accessor
 * @tparam DataT Type of underlying data
 * @tparam Dimension Dimensions of the accessor
 * @tparam AccessMode Access mode of the accessor
 * @tparam Target Target of accessor
 * @param r Range for accessors buffer
 * @param get_accessor_functor Functor for accessor creation
 * @param modify_accessor Functors to check either accesor modification or copy,
 *         move or conversion between accessor types; a sequence is empty by
 *         default
 */
template <accessor_type AccType, typename DataT, int Dimension,
          sycl::access_mode AccessMode,
          sycl::target Target = sycl::target::device, typename GetAccFunctorT,
          typename... ModifyAccFunctorsT>
void check_common_constructor(const sycl::range<Dimension>& r,
                              GetAccFunctorT get_accessor_functor,
                              ModifyAccFunctorsT... modify_accessor) {
  auto queue = util::get_cts_object::queue();
  bool compare_res = false;
  DataT some_data = value_operations::init<DataT>(expected_val);

  if constexpr (AccType != accessor_type::host_accessor) {
    sycl::buffer res_buf(&compare_res, sycl::range(1));
    sycl::buffer<DataT, Dimension> data_buf(&some_data, r);

    queue
        .submit([&](sycl::handler& cgh) {
          sycl::accessor res_acc(res_buf);
          auto acc = get_accessor_functor(data_buf, cgh);

          if constexpr (AccType == accessor_type::generic_accessor) {
            if (acc.is_placeholder()) {
              cgh.require(acc);
            }
          }

          if constexpr (Target == sycl::target::host_task) {
            cgh.host_task([=] {
              auto&& acc_instance =
                  (detail::invoke_helper{modify_accessor} = ... = acc);
              read_write_acc<DataT, Dimension, AccessMode>(acc_instance,
                                                           res_acc);
            });
          } else if constexpr (Target == sycl::target::device) {
            cgh.parallel_for_work_group(
                sycl::range(1), [=](sycl::group<1>) {
                  auto&& acc_instance =
                      (detail::invoke_helper{modify_accessor} = ... = acc);
                  read_write_acc<DataT, Dimension, AccessMode>(acc_instance,
                                                               res_acc);
                });
          } else {
            static_assert(Target != Target, "Unexpected accessor type");
          }
        })
        .wait_and_throw();
  } else {
    sycl::buffer<DataT, Dimension> data_buf(&some_data, r);
    auto acc = get_accessor_functor(data_buf);
    auto&& acc_instance = (detail::invoke_helper{modify_accessor} = ... = acc);

    // Argument for storing result should support subscript operator
    bool compare_res_arr[1]{false};
    read_write_acc<DataT, Dimension, AccessMode>(acc_instance, compare_res_arr);
    compare_res = compare_res_arr[0];
  }

  if constexpr (AccessMode != sycl::access_mode::write) {
    CHECK(compare_res);
  }

  // When testing local_accessor we should skip this check, as local
  // accessor can't modify host memory
  if constexpr (AccType != accessor_type::local_accessor) {
    if constexpr (AccessMode != sycl::access_mode::read) {
      CHECK(value_operations::are_equal(some_data, changed_val));
    }
  }
}

/**
 * @brief Function helps to check if passing of a placeholder accessor triggers
 * the exception
 *
 * @tparam AccType Type of the accessor
 * @tparam DataT Type of underlying data
 * @tparam Dimension Dimensions of the accessor
 * @tparam AccessMode Access mode of the accessor
 * @tparam Target Target of accessor
 * @param r Range for accessors buffer
 * @param get_accessor_functor Functor for accessor creation
 */
template <typename DataT, int Dimension, typename GetAccFunctorT, typename OpT>
void run_placeholder_accessor_exception(const sycl::range<Dimension>& r,
                                        GetAccFunctorT get_accessor_functor,
                                        OpT memory_operation,
                                        std::string op_name) {
  auto queue = util::get_cts_object::queue();
  DataT some_data = value_operations::init<DataT>(expected_val);
  using T = std::remove_const_t<DataT>;
  T other_data = value_operations::init<T>(changed_val);
  {
    sycl::buffer<DataT, Dimension> data_buf(&some_data, r);
    sycl::buffer<T, Dimension> other_buf(&other_data, r);

    auto action = [&] {
      queue
          .submit([&](sycl::handler& cgh) {
            auto acc = get_accessor_functor(data_buf);
            sycl::accessor<T, Dimension> other_acc(other_buf, cgh);
            memory_operation(acc, cgh, other_acc);
          })
          .wait_and_throw();
    };
    INFO(
        "Implementation has to throw a sycl::exception with "
        "sycl::errc::kernel_argument when a placeholder accessor is passed to "
        "the command. Check for " +
        op_name);
    CHECK_THROWS_MATCHES(
        action(), sycl::exception,
        sycl_cts::util::equals_exception(sycl::errc::kernel_argument));
  }
}

/**
 * @brief Function helps to check if passing of a placeholder accessor triggers
 * the exception
 *
 * @tparam DataT Type of underlying data
 * @tparam Dimension Dimensions of the accessor
 * @tparam AccessMode Access mode of the accessor
 * @tparam Target Target of accessor
 * @param r Range for accessors buffer
 * @param get_accessor_functor Functor for accessor creation
 */
template <typename DataT, int Dimension, sycl::access_mode AccessMode,
          sycl::target Target, typename GetAccFunctorT>
void check_placeholder_accessor_exception(const sycl::range<Dimension>& r,
                                          GetAccFunctorT get_accessor_functor) {
  if constexpr (Target == sycl::target::host_task) {
    auto host_task = [&](auto& acc, auto& cgh, auto& acc2) {
      cgh.host_task([=] { auto copy_acc = acc; });
    };
    run_placeholder_accessor_exception<DataT>(r, get_accessor_functor,
                                              host_task, "host_task");
  } else {
    auto single_task = [&](auto& acc, auto& cgh, auto& acc2) {
      cgh.single_task([=] { auto copy_acc = acc; });
    };
    run_placeholder_accessor_exception<DataT>(r, get_accessor_functor,
                                              single_task, "single_task");

    auto parallel_for_range = [&](auto& acc, auto& cgh, auto& acc2) {
      cgh.parallel_for(r, [=](auto item) { auto copy_acc = acc; });
    };
    run_placeholder_accessor_exception<DataT>(
        r, get_accessor_functor, parallel_for_range, "parallel_for with range");

    auto parallel_for_nd_range = [&](auto& acc, auto& cgh, auto& acc2) {
      cgh.parallel_for(sycl::nd_range<Dimension>(r, r),
                       [=](auto nd_item) { auto copy_acc = acc; });
    };
    run_placeholder_accessor_exception<DataT>(r, get_accessor_functor,
                                              parallel_for_nd_range,
                                              "parallel_for with nd_range");

    auto parallel_for_work_group = [&](auto& acc, auto& cgh, auto& acc2) {
      cgh.parallel_for_work_group(r, [=](auto group) { auto copy_acc = acc; });
    };
    run_placeholder_accessor_exception<DataT>(r, get_accessor_functor,
                                              parallel_for_work_group,
                                              "parallel_for_work_group");

    auto update_host = [&](auto& acc, auto& cgh, auto& acc2) {
      cgh.update_host(acc);
    };
    run_placeholder_accessor_exception<DataT>(r, get_accessor_functor,
                                              update_host, "update_host");

    if constexpr (AccessMode != sycl::access_mode::write) {
      auto copy_to_shared = [&](auto& acc, auto& cgh, auto& acc2) {
        using T = std::remove_const_t<DataT>;
        std::shared_ptr<T> dest(new T);
        cgh.copy(acc, dest);
      };
      run_placeholder_accessor_exception<DataT>(
          r, get_accessor_functor, copy_to_shared, "copy to std::shared_ptr");

      auto copy_to_pointer = [&](auto& acc, auto& cgh, auto& acc2) {
        using T = std::remove_const_t<DataT>;
        T val;
        T* dest = &val;
        cgh.copy(acc, dest);
      };
      run_placeholder_accessor_exception<DataT>(
          r, get_accessor_functor, copy_to_pointer, "copy to pointer");

      auto copy_to_acc = [&](auto& acc, auto& cgh, auto& acc2) {
        cgh.copy(acc, acc2);
      };
      run_placeholder_accessor_exception<DataT>(
          r, get_accessor_functor, copy_to_acc, "copy to new accessor");
    }

    if constexpr (AccessMode != sycl::access_mode::read) {
      auto copy_shared = [&](auto& acc, auto& cgh, auto& acc2) {
        using T = std::remove_const_t<DataT>;
        std::shared_ptr<T> src(new T);
        cgh.copy(src, acc);
      };
      run_placeholder_accessor_exception<DataT>(
          r, get_accessor_functor, copy_shared, "copy std::shared_ptr");

      auto copy_pointer = [&](auto& acc, auto& cgh, auto& acc2) {
        using T = std::remove_const_t<DataT>;
        T val;
        T* src = &val;
        cgh.copy(src, acc);
      };
      run_placeholder_accessor_exception<DataT>(r, get_accessor_functor,
                                                copy_shared, "copy pointer");

      auto copy_acc = [&](auto& acc, auto& cgh, auto& acc2) {
        cgh.copy(acc2, acc);
      };
      run_placeholder_accessor_exception<DataT>(r, get_accessor_functor,
                                                copy_acc, "copy new accessor");

      auto fill = [&](auto& acc, auto& cgh, auto& acc2) {
        using T = std::remove_const_t<DataT>;
        T val = T(changed_val);
        cgh.fill(acc, val);
      };
      run_placeholder_accessor_exception<DataT>(r, get_accessor_functor, fill,
                                                "fill");
    }
  }
}
#endif  // !SYCL_CTS_COMPILING_WITH_HIPSYCL &&
        // !SYCL_CTS_COMPILING_WITH_COMPUTECPP
/**
 * @brief Function mainly for testing no_init property. The function tries to
 * write to the accessor and only after that tries to read from the accessor.
 *
 * @tparam AccT Type of testing accessor
 * @tparam ResultAccT Type of accessor for storing result
 * @param testing_acc Instance of sycl::accessor to read/write
 * @param res_acc Accessor for storing result
 */
template <typename DataT, int Dimension, sycl::access_mode AccessMode,
          typename AccT, typename ResultAccT>
void write_read_acc(AccT testing_acc, ResultAccT res_acc) {
  DataT expected_data = value_operations::init<DataT>(changed_val);
  auto id = util::get_cts_object::id<Dimension>::get(0, 0, 0);

  value_operations::assign(testing_acc[id], changed_val);

  if constexpr (AccessMode == sycl::access_mode::read_write) {
    res_acc[0] = value_operations::are_equal(testing_acc[id], expected_data);
  }
}
// FIXME: re-enable when handler.host_task and sycl::errc is implemented
#if !SYCL_CTS_COMPILING_WITH_HIPSYCL && !SYCL_CTS_COMPILING_WITH_COMPUTECPP

template <accessor_type AccType, typename DataT, int Dimension,
          sycl::access_mode AccessMode, sycl::target Target>
class kernel_no_init_prop;

/**
 * @brief Function helps to check accessor constructor with no_init property
 *
 * @tparam GetAccFunctorT Type of functor that constructs testing accessor
 */
template <accessor_type AccType, typename DataT, int Dimension,
          sycl::access_mode AccessMode,
          sycl::target Target = sycl::target::device, typename GetAccFunctorT>
void check_no_init_prop(GetAccFunctorT get_accessor_functor,
                        const sycl::range<Dimension> r) {
  auto queue = util::get_cts_object::queue();
  bool compare_res = false;
  DataT some_data = value_operations::init<DataT>(expected_val);

  if constexpr (AccType != accessor_type::host_accessor) {
    sycl::buffer res_buf(&compare_res, sycl::range(1));
    sycl::buffer<DataT, Dimension> data_buf(&some_data, r);

    queue
        .submit([&](sycl::handler& cgh) {
          sycl::accessor res_acc(res_buf, cgh);

          auto acc = get_accessor_functor(data_buf, cgh);

          if (Target == sycl::target::host_task) {
            cgh.host_task([=] {
              write_read_acc<DataT, Dimension, AccessMode>(acc, res_acc);
            });
          } else if (Target == sycl::target::device) {
            cgh.parallel_for_work_group(sycl::range(1), [=](sycl::group<1>) {
              write_read_acc<DataT, Dimension, AccessMode>(acc, res_acc);
            });
          }
        })
        .wait_and_throw();
  } else {
    sycl::buffer<DataT, Dimension> data_buf(&some_data, r);
    auto acc = get_accessor_functor(data_buf);
    // Argument for storing result should support subscript operator
    bool compare_res_arr[1]{false};
    write_read_acc<DataT, Dimension, AccessMode>(acc, compare_res_arr);
    compare_res = compare_res_arr[0];
  }

  CHECK(value_operations::are_equal(some_data, changed_val));
  if constexpr (AccessMode == sycl::access_mode::read_write) {
    CHECK(compare_res);
  }
}

/**
 * @brief Function helps to verify that constructor of accessor with no_init
 * property and access_mode::read triggers an exception
 *
 * @tparam GetAccFunctorT Type of functor that constructs testing accessor
 */
template <accessor_type AccType, typename DataT, int Dimension,
          sycl::target Target = sycl::target::device, typename GetAccFunctorT>
void check_no_init_prop_exception(GetAccFunctorT construct_acc,
                                  const sycl::range<Dimension> r) {
  auto queue = util::get_cts_object::queue();
  DataT some_data = value_operations::init<DataT>(expected_val);
  {
    sycl::buffer<DataT, Dimension> data_buf(&some_data, r);

    if constexpr (AccType != accessor_type::host_accessor) {
      auto action = [&] { construct_acc(queue, data_buf); };
      CHECK_THROWS_MATCHES(
          action(), sycl::exception,
          sycl_cts::util::equals_exception(sycl::errc::invalid));
    } else {
      auto action = [&] { construct_acc(data_buf); };
      CHECK_THROWS_MATCHES(
          action(), sycl::exception,
          sycl_cts::util::equals_exception(sycl::errc::invalid));
    }
  }
}
#endif  // !SYCL_CTS_COMPILING_WITH_HIPSYCL &&
        // !SYCL_CTS_COMPILING_WITH_COMPUTECPP
/**
 * @brief Function tests AccT::get_pointer() method

 * @tparam AccT Type of testing accessor
 * @tparam T Type of underlying data
 */
template <typename T, typename AccT>
void test_accessor_ptr(AccT& accessor, T expected_data) {
  INFO("check get_pointer() method");
  auto acc_pointer = accessor.get_pointer();
  STATIC_CHECK(std::is_same_v<decltype(acc_pointer),
                              std::add_pointer_t<typename AccT::value_type>>);
  CHECK(value_operations::are_equal(*acc_pointer, expected_data));
}

// FIXME: re-enable when sycl::access::decorated enumeration is implemented in
// hipsycl and computecpp
#if !SYCL_CTS_COMPILING_WITH_HIPSYCL && !SYCL_CTS_COMPILING_WITH_COMPUTECPP
template <typename T, typename AccT, typename AccRes>
void test_accessor_ptr_device(AccT& accessor, T expected_data,
                              AccRes& res_acc) {
  auto acc_multi_ptr_no =
      accessor.template get_multi_ptr<sycl::access::decorated::no>();
  res_acc[0] = std::is_same_v<
      decltype(acc_multi_ptr_no),
      typename AccT::template accessor_ptr<sycl::access::decorated::no>>;
  res_acc[0] &=
      value_operations::are_equal(*acc_multi_ptr_no.get(), expected_data);

  auto acc_multi_ptr_yes =
      accessor.template get_multi_ptr<sycl::access::decorated::yes>();
  res_acc[0] &= std::is_same_v<
      decltype(acc_multi_ptr_yes),
      typename AccT::template accessor_ptr<sycl::access::decorated::yes>>;
  res_acc[0] &=
      value_operations::are_equal(*acc_multi_ptr_yes.get(), expected_data);

  auto acc_pointer = accessor.get_pointer();
  res_acc[0] &= std::is_same_v<decltype(acc_pointer),
                               std::add_pointer_t<typename AccT::value_type>>;
  res_acc[0] &= value_operations::are_equal(*acc_pointer, expected_data);
}
#endif  // !SYCL_CTS_COMPILING_WITH_HIPSYCL &&
        // !SYCL_CTS_COMPILING_WITH_COMPUTECPP
/**
 * @brief Function checks common buffer and local accessor member functions
 */
template <typename AccT>
void test_accessor_methods_common(const AccT& accessor,
                                  const size_t expected_byte_size,
                                  const size_t expected_size) {
  {
    INFO("check byte_size() method");
    auto acc_byte_size = accessor.byte_size();
    STATIC_CHECK(
        std::is_same_v<decltype(acc_byte_size), typename AccT::size_type>);
    CHECK(acc_byte_size == expected_byte_size);
  }
  {
    INFO("check size() method");
    auto acc_size = accessor.size();
    STATIC_CHECK(std::is_same_v<decltype(acc_size), typename AccT::size_type>);
    CHECK(acc_size == expected_size);
  }
  {
    INFO("check max_size() method");
    auto acc_max_size = accessor.max_size();
    STATIC_CHECK(
        std::is_same_v<decltype(acc_max_size), typename AccT::size_type>);
  }
  {
    INFO("check empty() method");
    auto acc_empty = accessor.empty();
    STATIC_CHECK(std::is_same_v<decltype(acc_empty), bool>);
    CHECK(acc_empty == (expected_size == 0));
  }
}

template <typename AccT, int dims>
void test_accessor_get_range_method(const AccT& accessor,
                                    const sycl::range<dims>& expected_range) {
  {
    INFO("check get_range() method");
    auto acc_range = accessor.get_range();
    STATIC_CHECK(std::is_same_v<decltype(acc_range), sycl::range<dims>>);
    CHECK(acc_range == expected_range);
  }
}

template <typename AccT, int dims>
void test_accessor_get_offset_method(const AccT& accessor,
                                     const sycl::id<dims>& expected_offset) {
  INFO("check get_offset() method");
  auto acc_offset = accessor.get_offset();
  STATIC_CHECK(std::is_same_v<decltype(acc_offset), sycl::id<dims>>);
  CHECK(acc_offset == expected_offset);
}

template <typename AccT, int dims>
void test_accessor_range_methods(const AccT& accessor,
                                 const sycl::range<dims>& expected_range,
                                 const sycl::id<dims>& expected_offset) {
  test_accessor_get_range_method<AccT, dims>(accessor, expected_range);
  test_accessor_get_offset_method<AccT, dims>(accessor, expected_offset);
}

/**
 * @brief Function invokes \c has_property() member function with \c PropT
 * property and verifies that true returns
 *
 * @tparam GetAccFunctorT Type of functor that constructs testing accessor
 */
template <accessor_type AccType, typename DataT, int Dimension, typename PropT,
          typename GetAccFunctorT>
void check_has_property_member_func(GetAccFunctorT construct_acc,
                                    const sycl::range<Dimension> r) {
  auto queue = util::get_cts_object::queue();
  bool compare_res = false;
  DataT some_data = value_operations::init<DataT>(expected_val);
  sycl::buffer<DataT, Dimension> data_buf(&some_data, r);

  if constexpr (AccType != accessor_type::host_accessor) {
    queue
        .submit([&](sycl::handler& cgh) {
          auto acc = construct_acc(data_buf, cgh);
          compare_res = acc.template has_property<sycl::property::no_init>();
        })
        .wait_and_throw();
  } else {
    auto acc = construct_acc(data_buf);
    compare_res = acc.template has_property<sycl::property::no_init>();
  }
  CHECK(compare_res);
}

/**
 * @brief Function invokes \c has_property() member function without \c PropT
 * property and verifies that false returns
 *
 * @tparam GetAccFunctorT Type of functor that constructs testing accessor
 */
template <accessor_type AccType, typename DataT, int Dimension,
          typename GetAccFunctorT>
void check_has_property_member_without_no_init(GetAccFunctorT construct_acc,
                                               const sycl::range<Dimension> r) {
  auto queue = util::get_cts_object::queue();
  bool compare_res = false;
  DataT some_data = value_operations::init<DataT>(expected_val);
  sycl::buffer<DataT, Dimension> data_buf(&some_data, r);

  if constexpr (AccType != accessor_type::host_accessor) {
    queue
        .submit([&](sycl::handler& cgh) {
          auto acc = construct_acc(data_buf, cgh);
          compare_res = acc.template has_property<sycl::property::no_init>();
        })
        .wait_and_throw();
  } else {
    auto acc = construct_acc(data_buf);
    compare_res = acc.template has_property<sycl::property::no_init>();
  }
  CHECK(!compare_res);
}

/**
 * @brief Function invokes \c get_property() member function with \c PropT
 * property and verifies that exception occures
 *
 * @tparam GetAccFunctorT Type of functor that constructs testing accessor
 */
template <accessor_type AccType, typename DataT, int Dimension, typename PropT,
          typename GetAccFunctorT>
void check_get_property_member_func(GetAccFunctorT construct_acc,
                                    const sycl::range<Dimension> r) {
  auto queue = util::get_cts_object::queue();
  DataT some_data = value_operations::init<DataT>(expected_val);
  sycl::buffer<DataT, Dimension> data_buf(&some_data, r);

  if constexpr (AccType != accessor_type::host_accessor) {
    queue
        .submit([&](sycl::handler& cgh) {
          auto acc = construct_acc(data_buf, cgh);
          auto acc_prop = acc.template get_property<PropT>();
          CHECK(std::is_same_v<PropT, decltype(acc_prop)>);
        })
        .wait_and_throw();
  } else {
    auto acc = construct_acc(data_buf);
    auto acc_prop = acc.template get_property<PropT>();
    CHECK(std::is_same_v<PropT, decltype(acc_prop)>);
  }
}

// FIXME: re-enable when handler.host_task and sycl::errc is implemented in
// hipsycl and computecpp
#if !SYCL_CTS_COMPILING_WITH_HIPSYCL && !SYCL_CTS_COMPILING_WITH_COMPUTECPP
/**
 * @brief Function invokes \c get_property() member function without \c PropT
 * property and verifies that false returns
 *
 * @tparam GetAccFunctorT Type of functor that constructs testing accessor
 */
template <accessor_type AccType, typename DataT, int Dimension,
          typename GetAccFunctorT>
void check_get_property_member_without_no_init(GetAccFunctorT construct_acc,
                                               const sycl::range<Dimension> r) {
  auto queue = util::get_cts_object::queue();
  DataT some_data = value_operations::init<DataT>(expected_val);
  sycl::buffer<DataT, Dimension> data_buf(&some_data, r);

  if constexpr (AccType != accessor_type::host_accessor) {
    queue
        .submit([&](sycl::handler& cgh) {
          auto acc = construct_acc(data_buf, cgh);
          auto action = [&] {
            acc.template get_property<sycl::property::no_init>();
          };
          CHECK_THROWS_MATCHES(
              action(), sycl::exception,
              sycl_cts::util::equals_exception(sycl::errc::invalid));
        })
        .wait_and_throw();
  } else {
    auto acc = construct_acc(data_buf);
    auto action = [&] { acc.template get_property<sycl::property::no_init>(); };
    CHECK_THROWS_MATCHES(action(), sycl::exception,
                         sycl_cts::util::equals_exception(sycl::errc::invalid));
  }
}
#endif  // SYCL_CTS_COMPILING_WITH_HIPSYCL &&
        // !SYCL_CTS_COMPILING_WITH_COMPUTECPP
/**
 * @brief Function checks common buffer and local accessor member types
 */
template <typename T, typename AccT, sycl::access_mode mode>
void test_accessor_types_common() {
  if constexpr (mode != sycl::access_mode::read) {
    STATIC_CHECK(std::is_same_v<typename AccT::value_type, T>);
  } else {
    STATIC_CHECK(std::is_same_v<typename AccT::value_type, const T>);
  }
  STATIC_CHECK(
      std::is_same_v<typename AccT::reference, typename AccT::value_type&>);
  STATIC_CHECK(std::is_same_v<typename AccT::const_reference, const T&>);
  STATIC_CHECK(std::is_same_v<typename AccT::size_type, size_t>);
}

template <typename T, typename AccT, int dims>
decltype(auto) get_subscript_overload(const AccT& accessor, size_t index) {
  if constexpr (dims == 1) return accessor[index];
  if constexpr (dims == 2) return accessor[index][index];
  if constexpr (dims == 3) return accessor[index][index][index];
}

// Helper function to increment id linearly according to its linear position
// id2+(id1*r2)+(id0*r1*r2) for dims = 3 or id1+(id0*r1) for dims = 2
//
// Incrementing index of last dimension if it not yet reached end of the range
// otherwise reseting it and trying to increment index of previous dimension.
template <int dims>
sycl::id<dims> next_id_linearly(sycl::id<dims> id, size_t size) {
  for (int i = dims - 1; i >= 0; i--) {
    if (id[i] < size - 1) {
      id[i]++;
      break;
    } else {
      id[i] = 0;
    }
  }
  return id;
}

// FIXME: re-enable when handler.host_task is implemented in hipsycl
#ifndef SYCL_CTS_COMPILING_WITH_HIPSYCL

template <accessor_type AccType, typename T, int dims,
          sycl::access_mode AccessMode, sycl::target Target>
class kernel_linearization;

/**
 * @brief Common function that checks correct linearization for generic
 *        and host constructors
 *
 * @tparam AccType Type of the accessor
 * @tparam T Type of underlying data
 * @tparam Dimension Dimensions of the accessor
 * @tparam AccessMode Access mode of the accessor
 * @tparam Target Target of accessor
 */
template <accessor_type AccType, typename T, int dims,
          sycl::access_mode AccessMode = sycl::access_mode::read_write,
          sycl::target Target = sycl::target::device>
void check_linearization() {
  constexpr size_t range_size = 2;
  constexpr size_t buff_size = (dims == 3) ? 2 * 2 * 2 : 2 * 2;

  auto range = util::get_cts_object::range<dims>::get(range_size, range_size,
                                                      range_size);

  std::remove_const_t<T> data[buff_size];
  std::iota(data, (data + range.size()), 0);
  sycl::buffer<T, dims> data_buf(data, range);

  if constexpr (AccType != accessor_type::host_accessor) {
    auto queue = util::get_cts_object::queue();
    auto r = util::get_cts_object::range<dims>::get(1, 1, 1);
    bool res = true;
    {
      sycl::buffer<T, dims> data_buf(data, range);
      sycl::buffer res_buf(&res, sycl::range(1));
      queue
          .submit([&](sycl::handler& cgh) {
            sycl::accessor<T, dims, AccessMode, Target> acc(data_buf, cgh);

            if constexpr (Target == sycl::target::device) {
              sycl::accessor res_acc(res_buf, cgh);
              cgh.single_task([=] {
                sycl::id<dims> id{};
                for (auto& elem : acc) {
                  res_acc[0] &= value_operations::are_equal(elem, acc[id]);
                  id = next_id_linearly(id, range_size);
                }
              });
            } else {
              cgh.host_task([=] {
                sycl::id<dims> id{};
                for (auto& elem : acc) {
                  CHECK(value_operations::are_equal(elem, acc[id]));
                  id = next_id_linearly(id, range_size);
                }
              });
            }
          })
          .wait_and_throw();
    }
    if constexpr (Target == sycl::target::device) CHECK(res);

  } else {
    sycl::host_accessor<T, dims, AccessMode> acc(data_buf);
    sycl::id<dims> id{};
    for (auto& elem : acc) {
      CHECK(value_operations::are_equal(elem, acc[id]));
      id = next_id_linearly(id, range_size);
    }
  }
}
#endif

template <int dims, typename AccT>
typename AccT::reference get_accessor_reference(const AccT& acc) {
  if constexpr (0 == dims) {
    typename AccT::reference aref = acc;
    return aref;
  } else {
    return acc[sycl::id<dims>()];
  }
}

template <typename AccT, typename T = int>
void test_begin_end_host(AccT& accessor, T exp_first = {}, T exp_last = {},
                         bool empty = true) {
  {
    INFO("check begin() method");
    auto it = accessor.begin();
    STATIC_CHECK(std::is_same_v<decltype(it), typename AccT::iterator>);
    if (!empty) CHECK(value_operations::are_equal(*it, exp_first));
  }
  {
    INFO("check end() method");
    auto it = accessor.end();
    STATIC_CHECK(std::is_same_v<decltype(it), typename AccT::iterator>);
    if (!empty) CHECK(value_operations::are_equal(*(--it), exp_last));
  }
  {
    INFO("check cbegin() method");
    auto it = accessor.cbegin();
    STATIC_CHECK(std::is_same_v<decltype(it), typename AccT::const_iterator>);
    if (!empty) CHECK(value_operations::are_equal(*it, exp_first));
  }
  {
    INFO("check cend() method");
    auto it = accessor.cend();
    STATIC_CHECK(std::is_same_v<decltype(it), typename AccT::const_iterator>);
    if (!empty) CHECK(value_operations::are_equal(*(--it), exp_last));
  }
  {
    INFO("check rbegin() method");
    auto it = accessor.rbegin();
    STATIC_CHECK(std::is_same_v<decltype(it), typename AccT::reverse_iterator>);
    if (!empty) CHECK(value_operations::are_equal(*it, exp_last));
  }
  {
    INFO("check rend() method");
    auto it = accessor.rend();
    STATIC_CHECK(std::is_same_v<decltype(it), typename AccT::reverse_iterator>);
    if (!empty) CHECK(value_operations::are_equal(*(--it), exp_first));
  }
  {
    INFO("check crbegin() method");
    auto it = accessor.crbegin();
    STATIC_CHECK(
        std::is_same_v<decltype(it), typename AccT::const_reverse_iterator>);
    if (!empty) CHECK(value_operations::are_equal(*it, exp_last));
  }
  {
    INFO("check crend() method");
    auto it = accessor.crend();
    STATIC_CHECK(
        std::is_same_v<decltype(it), typename AccT::const_reverse_iterator>);
    if (!empty) CHECK(value_operations::are_equal(*(--it), exp_first));
  }
}

template <typename AccT, typename T = int>
bool test_begin_end_device(AccT& accessor, T exp_first = {}, T exp_last = {},
                           bool empty = true) {
  auto it_begin = accessor.begin();
  bool res = std::is_same_v<decltype(it_begin), typename AccT::iterator>;
  auto it_end = accessor.end();
  res &= std::is_same_v<decltype(it_end), typename AccT::iterator>;

  auto it_cbegin = accessor.cbegin();
  res &= std::is_same_v<decltype(it_cbegin), typename AccT::const_iterator>;

  auto it_cend = accessor.cend();
  res &= std::is_same_v<decltype(it_cend), typename AccT::const_iterator>;

  auto it_rbegin = accessor.rbegin();
  res &= std::is_same_v<decltype(it_rbegin), typename AccT::reverse_iterator>;

  auto it_rend = accessor.rend();
  res &= std::is_same_v<decltype(it_rend), typename AccT::reverse_iterator>;

  auto it_crbegin = accessor.crbegin();
  res &= std::is_same_v<decltype(it_crbegin),
                        typename AccT::const_reverse_iterator>;

  auto it_crend = accessor.crend();
  res &=
      std::is_same_v<decltype(it_crend), typename AccT::const_reverse_iterator>;

  if (!empty) {
    res &= value_operations::are_equal(*it_begin, exp_first);
    res &= value_operations::are_equal(*(--it_end), exp_last);
    res &= value_operations::are_equal(*it_cbegin, exp_first);
    res &= value_operations::are_equal(*(--it_cend), exp_last);
    res &= value_operations::are_equal(*it_rbegin, exp_last);
    res &= value_operations::are_equal(*(--it_rend), exp_first);
    res &= value_operations::are_equal(*it_crbegin, exp_last);
    res &= value_operations::are_equal(*(--it_crend), exp_first);
  }

  return res;
}

}  // namespace accessor_tests_common

#endif  // SYCL_CTS_ACCESSOR_COMMON_H<|MERGE_RESOLUTION|>--- conflicted
+++ resolved
@@ -526,15 +526,11 @@
           sycl::accessor res_acc(res_buf, cgh);
 
           auto acc = get_accessor_functor(data_buf, cgh);
-<<<<<<< HEAD
           if constexpr (AccType == accessor_type::generic_accessor) {
             if (acc.is_placeholder()) {
               cgh.require(acc);
             }
           }
-=======
-
->>>>>>> 7a06dc23
           if constexpr (Target == sycl::target::host_task) {
             cgh.host_task([=] {
               // We are free either to create new accessor instance or to
