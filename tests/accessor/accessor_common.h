--- conflicted
+++ resolved
@@ -668,12 +668,8 @@
 
     queue
         .submit([&](sycl::handler& cgh) {
-<<<<<<< HEAD
-          sycl::accessor res_acc(res_buf, cgh);
-=======
           sycl::accessor<bool, 1, sycl::access_mode::read_write, Target>
               res_acc(res_buf, cgh);
->>>>>>> 1eb495ce
           auto acc = get_accessor_functor(data_buf, cgh);
 
           if constexpr (AccType == accessor_type::generic_accessor) {
