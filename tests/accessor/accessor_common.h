/*******************************************************************************
//
//  SYCL 2020 Conformance Test Suite
//
//  Common functions for the accessor tests.
//
*******************************************************************************/

#ifndef SYCL_CTS_ACCESSOR_COMMON_H
#define SYCL_CTS_ACCESSOR_COMMON_H

#include "../../util/sycl_exceptions.h"
#include "../common/common.h"
#include "../common/section_name_builder.h"
#include "../common/value_operations.h"

// FIXME: re-enable when marrray is implemented in hipsycl
#ifndef SYCL_CTS_COMPILING_WITH_HIPSYCL
#include "../common/type_coverage.h"
#endif

#include <catch2/matchers/catch_matchers.hpp>

namespace accessor_tests_common {
using namespace sycl_cts;

constexpr int expected_val = 42;
constexpr int changed_val = 1;

/**
 * @brief Enum class for accessor type specification
 */
enum class accessor_type {
  generic_accessor,  // Buffer accessor for commands (Paragraph 4.7.6.9. of the
                     // spec)
  local_accessor,
  host_accessor,
};
}  // namespace accessor_tests_common

namespace Catch {
template <>
struct StringMaker<accessor_tests_common::accessor_type> {
  using type = accessor_tests_common::accessor_type;
  static std::string convert(type value) {
    switch (value) {
      case type::generic_accessor:
        return "sycl::accessor";
      case type::local_accessor:
        return "sycl::local_accessor";
      case type::host_accessor:
        return "sycl::host_accessor";
      default:
        return "unknown accessor type";
    }
  }
};
}  // namespace Catch

namespace accessor_tests_common {

/**
 * @brief Function helps to get string section name that will contain template
 * parameters and function arguments
 *
 * @tparam Dimension Integer representing dimension
 * @param type_name String with name of the testing type
 * @param access_mode_name String with name of the testing access mode
 * @param target_name String with name of the testing target
 * @param section_description String with human-readable description of the test
 * @return std::string String with name for section
 */
template <int Dimension>
inline std::string get_section_name(const std::string& type_name,
                                    const std::string& access_mode_name,
                                    const std::string& target_name,
                                    const std::string& section_description) {
  return section_name(section_description)
      .with("T", type_name)
      .with("access mode", access_mode_name)
      .with("target", target_name)
      .with("dimension", Dimension)
      .create();
}

/**
 * @brief Function helps to get string section name that will contain template
 * parameters and function arguments
 *
 * @tparam Dimension Integer representing dimension
 * @param type_name String with name of the testing type
 * @param access_mode_name String with name of the testing access mode
 * @param target_name String with name of the testing target
 * @param section_description String with human-readable description of the test
 * @return std::string String with name for section
 */
template <int Dimension>
inline std::string get_section_name(const std::string& type_name,
                                    const std::string& access_mode_name,
                                    const std::string& section_description) {
  return section_name(section_description)
      .with("T", type_name)
      .with("access mode", access_mode_name)
      .with("dimension", Dimension)
      .create();
}

/**
 * @brief Function helps to get string section name that will contain template
 * parameters and function arguments
 *
 * @tparam Dimension Integer representing dimension
 * @param type_name String with name of the testing type
 * @param section_description String with human-readable description of the test
 * @return std::string String with name for section
 */
template <int Dimension>
inline std::string get_section_name(const std::string& type_name,
                                    const std::string& section_description) {
  return section_name(section_description)
      .with("T", type_name)
      .with("dimension", Dimension)
      .create();
}

// FIXME: re-enable when marrray is implemented in hipsycl and type_coverage is
// enabled
#ifndef SYCL_CTS_COMPILING_WITH_HIPSYCL
/**
 * @brief Factory function for getting type_pack with fp16 type
 */
inline auto get_fp16_type() {
  static const auto types = named_type_pack<sycl::half>::generate("sycl::half");
  return types;
}

/**
 * @brief Factory function for getting type_pack with fp64 type
 */
inline auto get_fp64_type() {
  static const auto types = named_type_pack<double>::generate("double");
  return types;
}

/**
 * @brief Factory function for getting type_pack with all generic types
 */
inline auto get_full_conformance_type_pack() {
  static const auto types =
      named_type_pack<bool, char, signed char, unsigned char, short int,
                      unsigned short int, int, unsigned int, long int,
                      unsigned long int, long long int, unsigned long long int,
                      float>::generate("bool", "char", "signed char",
                                       "unsigned char", "short int",
                                       "unsigned short int", "int",
                                       "unsigned int", "long int",
                                       "unsigned long int", "long long int",
                                       "unsigned long long int", "float");
  return types;
}

/**
 * @brief Factory function for getting type_pack with generic types
 */
inline auto get_lightweight_type_pack() {
  static const auto types =
      named_type_pack<bool, int, float>::generate("bool", "int", "float");
  return types;
}

/**
 * @brief Factory function for getting type_pack with types that depends on full
 *        conformance mode enabling status
 * @return lightweight or full named_type_pack
 */
inline auto get_conformance_type_pack() {
#if SYCL_CTS_ENABLE_FULL_CONFORMANCE
  return get_full_conformance_type_pack();
#else
  return get_lightweight_type_pack();
#endif  // SYCL_CTS_ENABLE_FULL_CONFORMANCE
}

/**
 * @brief Factory function for getting type_pack with access modes values
 */
inline auto get_access_modes() {
  static const auto access_modes =
      value_pack<sycl::access_mode, sycl::access_mode::read,
                 sycl::access_mode::write,
                 sycl::access_mode::read_write>::generate_named();
  return access_modes;
}

/**
 * @brief Factory function for getting type_pack with dimensions values
 */
inline auto get_dimensions() {
  static const auto dimensions = integer_pack<1, 2, 3>::generate_unnamed();
  return dimensions;
}

/**
 * @brief Factory function for getting type_pack with all (including zero)
 *        dimensions values
 */
inline auto get_all_dimensions() {
  static const auto dimensions = integer_pack<0, 1, 2, 3>::generate_unnamed();
  return dimensions;
}
// FIXME: re-enable when target::host_task is implemented
#if !SYCL_CTS_COMPILING_WITH_DPCPP
/**
 * @brief Factory function for getting type_pack with target values
 */
inline auto get_targets() {
  static const auto targets =
      value_pack<sycl::target, sycl::target::device,
                 sycl::target::host_task>::generate_named();
  return targets;
}
#endif  // !SYCL_CTS_COMPILING_WITH_DPCPP
/**
 * @brief Function helps to generate type_pack with sycl::vec of all supported
 * sizes
 */
template <typename T, typename StrNameType>
inline auto add_vectors_to_type_pack(StrNameType type_name) {
  return named_type_pack<
      T, sycl::vec<T, 1>, sycl::vec<T, 2>, sycl::vec<T, 4>, sycl::vec<T, 8>,
      sycl::vec<T, 16>>::generate(type_name, "vec<" + type_name + ", 1>",
                                  "vec<" + type_name + ", 2>",
                                  "vec<" + type_name + ", 4>",
                                  "vec<" + type_name + ", 8>",
                                  "vec<" + type_name + ", 16>");
}
#endif  // SYCL_CTS_COMPILING_WITH_HIPSYCL

template <accessor_type AccType>
struct tag_factory {
  static_assert(AccType != AccType,
                "There is no tag support for such accessor type");
};
// FIXME: re-enable when target::host_task is implemented
#if !SYCL_CTS_COMPILING_WITH_DPCPP
/**
 * @brief Function helps to get TagT corresponding to AccessMode and Target
 * template parameters
 */
template <>
struct tag_factory<accessor_type::generic_accessor> {
  template <sycl::access_mode AccessMode, sycl::target Target>
  inline static auto get_tag() {
    if constexpr (Target == sycl::target::device) {
      if constexpr (AccessMode == sycl::access_mode::read) {
        return sycl::read_only;
      } else if constexpr (AccessMode == sycl::access_mode::write) {
        return sycl::write_only;
      } else if constexpr (AccessMode == sycl::access_mode::read_write) {
        return sycl::read_write;
      } else {
        static_assert(AccessMode != AccessMode,
                      "Unsupported sycl::access_mode");
      }
    } else if constexpr (Target == sycl::target::host_task) {
      if constexpr (AccessMode == sycl::access_mode::read) {
        return sycl::read_only_host_task;
      } else if constexpr (AccessMode == sycl::access_mode::write) {
        return sycl::write_only_host_task;
      } else if constexpr (AccessMode == sycl::access_mode::read_write) {
        return sycl::read_write_host_task;
      } else {
        static_assert(AccessMode != AccessMode,
                      "Unsupported sycl::access_mode");
      }
    } else {
      static_assert(AccessMode != AccessMode, "Unsupported sycl::target");
    }
  }
};
#endif  // !SYCL_CTS_COMPILING_WITH_DPCPP
/**
 * @brief Function helps to get TagT corresponding to AccessMode parameter
 */
template <>
struct tag_factory<accessor_type::host_accessor> {
  template <sycl::access_mode AccessMode>
  inline static auto get_tag() {
    if constexpr (AccessMode == sycl::access_mode::read) {
      return sycl::read_only;
    } else if constexpr (AccessMode == sycl::access_mode::write) {
      return sycl::write_only;
    } else if constexpr (AccessMode == sycl::access_mode::read_write) {
      return sycl::read_write;
    } else {
      static_assert(AccessMode != AccessMode, "Unsupported sycl::access_mode");
    }
  }
};

/**
 * @brief Common function that check default constructor post-conditions, and
 * store result in res_acc
 *
 * @tparam TestingAccT Type of testing accessor
 * @tparam ResultAccT  Type of result accessor
 * @param testing_acc Instance of TestingAccT that were constructed with default
 * constructor
 * @param res_acc Instance of result accessor
 */
template <typename TestingAccT, typename ResultAccT>
void check_def_constructor_post_conditions(TestingAccT testing_acc,
                                           ResultAccT res_acc) {
  size_t res_i = 0;
  // (empty() == true)
  res_acc[res_i++] = testing_acc.empty() == true;

  // All size queries return 0
  res_acc[res_i++] = testing_acc.byte_size() == 0;
  res_acc[res_i++] = testing_acc.size() == 0;
  res_acc[res_i++] = testing_acc.max_size() == 0;

  // The only iterator that can be obtained is nullptr
  res_acc[res_i++] = testing_acc.begin() == testing_acc.end();
  res_acc[res_i++] = testing_acc.cbegin() == testing_acc.cend();
  res_acc[res_i++] = testing_acc.rbegin() == testing_acc.rend();
  res_acc[res_i++] = testing_acc.crbegin() == testing_acc.crend();
}
// FIXME: re-enable when handler.host_task and sycl::errc is implemented in
// hipsycl and computcpp
// FIXME: re-enable when target::host_task is implemented in dpcpp
#if !SYCL_CTS_COMPILING_WITH_DPCPP && !SYCL_CTS_COMPILING_WITH_HIPSYCL && \
    !SYCL_CTS_COMPILING_WITH_COMPUTECPP
/**
 * @brief Common function that constructs accessor with default constructor
 *and checks post-conditions
 *
 * @tparam AccType Type of the accessor
 * @tparam DataT Type of underlying data
 * @tparam Dimension Dimensions of the accessor
 * @tparam AccessMode Access mode of the accessor
 * @tparam Target Target of accessor
 * @tparam GetAccFunctorT Type of functor for accessor creation
 */
template <accessor_type AccType, typename DataT, int Dimension,
          sycl::access_mode AccessMode = sycl::access_mode::read_write,
          sycl::target Target = sycl::target::device, typename GetAccFunctorT>
void check_def_constructor(GetAccFunctorT get_accessor_functor) {
  auto queue = util::get_cts_object::queue();
  sycl::range<1> r(1);
  const size_t conditions_checks_size = 8;
  bool conditions_check[conditions_checks_size]{false};

  if constexpr (AccType != accessor_type::host_accessor) {
    sycl::buffer res_buf(conditions_check, sycl::range(conditions_checks_size));

    queue
        .submit([&](sycl::handler& cgh) {
          sycl::accessor res_acc(res_buf);
          auto acc = get_accessor_functor();
          if constexpr (Target == sycl::target::host_task) {
            cgh.host_task(
                [=] { check_def_constructor_post_conditions(acc, res_acc); });
          } else if constexpr (Target == sycl::target::device) {
            cgh.parallel_for_work_group(r, [acc, res_acc](sycl::group<1>) {
              check_def_constructor_post_conditions(acc, res_acc);
            });
          }
        })
        .wait_and_throw();
  } else {
    auto acc = get_accessor_functor();
    check_def_constructor_post_conditions(acc, conditions_check);
  }

  for (size_t i = 0; i < conditions_checks_size; i++) {
    CHECK(conditions_check[i]);
  }
}
#endif  // !SYCL_CTS_COMPILING_WITH_DPCPP && !SYCL_CTS_COMPILING_WITH_HIPSYCL &&
        // !SYCL_CTS_COMPILING_WITH_COMPUTECPP
namespace detail {
/**
 * @brief Wraps callable to make possible chaining foo(boo(arg)) calls by fold
 *        expression
 */
template <typename InvocableT>
class invoke_helper {
  const InvocableT& m_action;

 public:
  invoke_helper(const InvocableT& action) : m_action(action) {}

  template <typename... ArgsT>
  decltype(auto) operator=(ArgsT&&... args) {
    static_assert(std::is_invocable_v<InvocableT, ArgsT...>, "Invalid usage");
    // Returns either by-reference or by-value depending on action return type
    return m_action(std::forward<ArgsT>(args)...);
  }
};
}  // namespace detail

/**
 * @brief Function that tries to read or/and write depending on AccessMode
 * parameter. Results of compare will be stored in res_acc
 *
 * @tparam DataT Type of underlying data
 * @tparam AccessMode Access mode of the accessor
 * @tparam AccT Type of testing accessor
 * @tparam ResultAccT Type of accessor for storing result
 * @param testing_acc Instance of sycl::accessor to read/write
 * @param res_acc Accessor for storing result
 */
template <typename DataT, sycl::access_mode AccessMode, typename AccT,
          typename ResultAccT>
void read_write_zero_dim_acc(AccT testing_acc, ResultAccT res_acc) {
  DataT other_data = value_operations::init<DataT>(expected_val);

  if constexpr (AccessMode != sycl::access_mode::write) {
    DataT acc_ref(testing_acc);
    res_acc[0] = value_operations::are_equal(acc_ref, other_data);
  }
  if constexpr (AccessMode != sycl::access_mode::read) {
    DataT acc_ref(testing_acc);
    value_operations::assign(acc_ref, changed_val);
  }
}
// FIXME: re-enable when handler.host_task and sycl::errc is implemented in
// hipsycl and computecpp
// FIXME: re-enable when target::host_task is implemented in dpcpp
#if !SYCL_CTS_COMPILING_WITH_DPCPP && !SYCL_CTS_COMPILING_WITH_HIPSYCL && \
    !SYCL_CTS_COMPILING_WITH_COMPUTECPP
/**
 * @brief Function helps to check zero dimension constructor of accessor
 *
 * @tparam AccType Type of the accessor
 * @tparam DataT Type of underlying data
 * @tparam Dimension Dimensions of the accessor
 * @tparam AccessMode Access mode of the accessor
 * @tparam Target Target of accessor
 * @param get_accessor_functor Functor for accessor creation
 * @param modify_accessor Functors to check either accessor modification or
 *        copy, move or conversion between accessor types; a sequence is empty
 *        by default
 */
template <accessor_type AccType, typename DataT, sycl::access_mode AccessMode,
          sycl::target Target = sycl::target::device, typename GetAccFunctorT,
          typename... ModifyAccFunctorsT>
void check_zero_dim_constructor(GetAccFunctorT get_accessor_functor,
                                ModifyAccFunctorsT... modify_accessor) {
  auto queue = util::get_cts_object::queue();
  sycl::range<1> r(1);
  DataT some_data = value_operations::init<DataT>(expected_val);

  bool compare_res = false;

  if constexpr (AccType != accessor_type::host_accessor) {
    sycl::buffer res_buf(&compare_res, r);
    sycl::buffer<DataT, 1> data_buf(&some_data, r);

    queue
        .submit([&](sycl::handler& cgh) {
          sycl::accessor res_acc(res_buf);

          auto acc = get_accessor_functor(data_buf, cgh);
          if constexpr (Target == sycl::target::host_task) {
            cgh.host_task([=] {
              // We are free either to create new accessor instance or to
              // modify original accessor and provide reference to it;
              // a reference to original accessor would be used if there was
              // no any modify_accessor functor passed
              auto&& acc_instance =
                  (detail::invoke_helper{modify_accessor} = ... = acc);
              read_write_zero_dim_acc<DataT, AccessMode>(acc_instance, res_acc);
            });
          } else if constexpr (Target == sycl::target::device) {
            cgh.parallel_for_work_group(r, [=](sycl::group<1>) {
              auto&& acc_instance =
                  (detail::invoke_helper{modify_accessor} = ... = acc);
              read_write_zero_dim_acc<DataT, AccessMode>(acc_instance, res_acc);
            });
          } else {
            static_assert(Target != Target, "Unexpected accessor type");
          }
        })
        .wait_and_throw();
  } else {
    sycl::buffer<DataT, 1> data_buf(&some_data, r);
    auto acc = get_accessor_functor(data_buf);
    auto&& acc_instance = (detail::invoke_helper{modify_accessor} = ... = acc);

    // Argument for storing result should support subscript operator
    bool compare_res_arr[1]{false};
    read_write_zero_dim_acc<DataT, AccessMode>(acc_instance, compare_res_arr);
    compare_res = compare_res_arr[0];
  }

  if constexpr (AccessMode != sycl::access_mode::write) {
    CHECK(compare_res);
  }

  // When testing local_accessor we should skip this check, as local
  // accessor can't modify host memory
  if constexpr (AccType != accessor_type::local_accessor) {
    if constexpr (AccessMode != sycl::access_mode::read) {
      CHECK(value_operations::are_equal(some_data, changed_val));
    }
  }
}
#endif  // !SYCL_CTS_COMPILING_WITH_DPCPP && !SYCL_CTS_COMPILING_WITH_HIPSYCL &&
        // !SYCL_CTS_COMPILING_WITH_COMPUTECPP
/**
 * @brief Function that tries to read or/and write depending on AccessMode
 * parameter. Results of compare will be stored in res_acc
 *
 * @tparam DataT Type of underlying data
 * @tparam Dimension Dimensions of the accessor
 * @tparam AccessMode Access mode of the accessor
 * @tparam AccT Type of testing accessor
 * @tparam ResultAccT Type of accessor for storing result
 * @param testing_acc Instance of sycl::accessor to read/write
 * @param res_acc Accessor for storing result
 */
template <typename DataT, int Dimension, sycl::access_mode AccessMode,
          typename AccT, typename ResultAccT>
void read_write_acc(AccT testing_acc, ResultAccT res_acc) {
  DataT other_data = value_operations::init<DataT>(expected_val);
  auto id = util::get_cts_object::id<Dimension>::get(0, 0, 0);

  if constexpr (AccessMode != sycl::access_mode::write) {
    res_acc[0] = value_operations::are_equal(testing_acc[id], other_data);
  }
  if constexpr (AccessMode != sycl::access_mode::read) {
    value_operations::assign(testing_acc[id], changed_val);
  }
}
// FIXME: re-enable when handler.host_task and sycl::errc is implemented in
// hipsycl and computecpp
// FIXME: re-enable when target::host_task is implemented in dpcpp
#if !SYCL_CTS_COMPILING_WITH_DPCPP && !SYCL_CTS_COMPILING_WITH_HIPSYCL && \
    !SYCL_CTS_COMPILING_WITH_COMPUTECPP
/**
 * @brief Function helps to check common constructor of accessor
 *
 * @tparam AccType Type of the accessor
 * @tparam DataT Type of underlying data
 * @tparam Dimension Dimensions of the accessor
 * @tparam AccessMode Access mode of the accessor
 * @tparam Target Target of accessor
 * @param r Range for accessors buffer
 * @param get_accessor_functor Functor for accessor creation
 * @param modify_accessor Functors to check either accesor modification or copy,
 *         move or conversion between accessor types; a sequence is empty by
 *         default
 */
template <accessor_type AccType, typename DataT, int Dimension,
          sycl::access_mode AccessMode,
          sycl::target Target = sycl::target::device, typename GetAccFunctorT,
          typename... ModifyAccFunctorsT>
void check_common_constructor(const sycl::range<Dimension>& r,
                              GetAccFunctorT get_accessor_functor,
                              ModifyAccFunctorsT... modify_accessor) {
  auto queue = util::get_cts_object::queue();
  bool compare_res = false;
  DataT some_data = value_operations::init<DataT>(expected_val);

  if constexpr (AccType != accessor_type::host_accessor) {
    sycl::buffer res_buf(&compare_res, sycl::range(1));
    sycl::buffer<DataT, Dimension> data_buf(&some_data, r);

    queue
        .submit([&](sycl::handler& cgh) {
          sycl::accessor res_acc(res_buf);
          auto acc = get_accessor_functor(data_buf, cgh);

          if constexpr (AccType == accessor_type::generic_accessor) {
            if (acc.is_placeholder()) {
              cgh.require(acc);
            }
          }

          if constexpr (Target == sycl::target::host_task) {
            cgh.host_task([=] {
              auto&& acc_instance =
                  (detail::invoke_helper{modify_accessor} = ... = acc);
              read_write_acc<DataT, Dimension, AccessMode>(acc_instance,
                                                           res_acc);
            });
          } else if constexpr (Target == sycl::target::device) {
            cgh.parallel_for_work_group(sycl::range(1), [=](sycl::group<1>) {
              auto&& acc_instance =
                  (detail::invoke_helper{modify_accessor} = ... = acc);
              read_write_acc<DataT, Dimension, AccessMode>(acc_instance,
                                                           res_acc);
            });
          } else {
            static_assert(Target != Target, "Unexpected accessor type");
          }
        })
        .wait_and_throw();
  } else {
    sycl::buffer<DataT, Dimension> data_buf(&some_data, r);
    auto acc = get_accessor_functor(data_buf);
    auto&& acc_instance = (detail::invoke_helper{modify_accessor} = ... = acc);

    // Argument for storing result should support subscript operator
    bool compare_res_arr[1]{false};
    read_write_acc<DataT, Dimension, AccessMode>(acc_instance, compare_res_arr);
    compare_res = compare_res_arr[0];
  }

  if constexpr (AccessMode != sycl::access_mode::write) {
    CHECK(compare_res);
  }

  // When testing local_accessor we should skip this check, as local
  // accessor can't modify host memory
  if constexpr (AccType != accessor_type::local_accessor) {
    if constexpr (AccessMode != sycl::access_mode::read) {
      CHECK(value_operations::are_equal(some_data, changed_val));
    }
  }
}

/**
 * @brief Function helps to check if passing of a placeholder accessor triggers
 * the exception
 *
 * @tparam AccType Type of the accessor
 * @tparam DataT Type of underlying data
 * @tparam Dimension Dimensions of the accessor
 * @tparam AccessMode Access mode of the accessor
 * @tparam Target Target of accessor
 * @param r Range for accessors buffer
 * @param get_accessor_functor Functor for accessor creation
 */
template <accessor_type AccType, typename DataT, int Dimension,
          sycl::access_mode AccessMode, sycl::target Target,
          typename GetAccFunctorT>
void check_placeholder_accessor_exception(const sycl::range<Dimension>& r,
                                          GetAccFunctorT get_accessor_functor) {
  auto queue = util::get_cts_object::queue();
  DataT some_data = value_operations::init<DataT>(expected_val);
  bool is_placeholder = false;
  {
    sycl::buffer<DataT, Dimension> data_buf(&some_data, r);

    auto action = [&] {
      queue
          .submit([&](sycl::handler& cgh) {
            auto acc = get_accessor_functor(data_buf);
            is_placeholder = acc.is_placeholder();
            if constexpr (Target == sycl::target::host_task) {
              cgh.host_task([=] {});
            } else if constexpr (Target == sycl::target::device) {
              cgh.parallel_for_work_group(sycl::range(1),
                                          [=](sycl::group<1>) {});
            }
          })
          .wait_and_throw();
    };
    CHECK(is_placeholder);
    INFO(
        "Implementation has to throw a sycl::exception with "
        "sycl::errc::kernel_argument when a placeholder accessor is passed to "
        "the command");
    CHECK_THROWS_MATCHES(
        action(), sycl::exception,
        sycl_cts::util::equals_exception(sycl::errc::kernel_argument));
  }
}
#endif  // !SYCL_CTS_COMPILING_WITH_DPCPP && !SYCL_CTS_COMPILING_WITH_HIPSYCL &&
        // !SYCL_CTS_COMPILING_WITH_COMPUTECPP
/**
 * @brief Function mainly for testing no_init property. The function tries to
 * write to the accessor and only after that tries to read from the accessor.
 *
 * @tparam AccT Type of testing accessor
 * @tparam ResultAccT Type of accessor for storing result
 * @param testing_acc Instance of sycl::accessor to read/write
 * @param res_acc Accessor for storing result
 */
template <typename DataT, int Dimension, sycl::access_mode AccessMode,
          typename AccT, typename ResultAccT>
void write_read_acc(AccT testing_acc, ResultAccT res_acc) {
  DataT expected_data = value_operations::init<DataT>(changed_val);
  auto id = util::get_cts_object::id<Dimension>::get(0, 0, 0);

  value_operations::assign(testing_acc[id], changed_val);

  if constexpr (AccessMode == sycl::access_mode::read_write) {
    res_acc[0] = value_operations::are_equal(testing_acc[id], expected_data);
  }
}
// FIXME: re-enable when handler.host_task and sycl::errc is implemented
#if !SYCL_CTS_COMPILING_WITH_HIPSYCL && !SYCL_CTS_COMPILING_WITH_COMPUTECPP
// FIXME: re-enable when target::host_task is implemented
#ifndef SYCL_CTS_COMPILING_WITH_DPCPP
/**
 * @brief Function helps to check accessor constructor with no_init property
 *
 * @tparam GetAccFunctorT Type of functor that constructs testing accessor
 */
template <accessor_type AccType, typename DataT, int Dimension,
          sycl::access_mode AccessMode,
          sycl::target Target = sycl::target::device, typename GetAccFunctorT>
void check_no_init_prop(GetAccFunctorT get_accessor_functor,
                        const sycl::range<Dimension> r) {
  auto queue = util::get_cts_object::queue();
  bool compare_res = false;
  DataT some_data = value_operations::init<DataT>(expected_val);

  if constexpr (AccType != accessor_type::host_accessor) {
    sycl::buffer res_buf(&compare_res, sycl::range(1));
    sycl::buffer<DataT, Dimension> data_buf(&some_data, r);

    queue
        .submit([&](sycl::handler& cgh) {
          sycl::accessor res_acc(res_buf);

          auto acc = get_accessor_functor(data_buf, cgh);

          if (Target == sycl::target::host_task) {
            cgh.host_task([=] {
              write_read_acc<DataT, Dimension, AccessMode>(acc, res_acc);
            });
          } else if (Target == sycl::target::device) {
            cgh.parallel_for_work_group(sycl::range(1), [=](sycl::group<1>) {
              write_read_acc<DataT, Dimension, AccessMode>(acc, res_acc);
            });
          }
        })
        .wait_and_throw();
  } else {
    sycl::buffer<DataT, Dimension> data_buf(&some_data, r);
    auto acc = get_accessor_functor(data_buf);
    // Argument for storing result should support subscript operator
    bool compare_res_arr[1]{false};
    write_read_acc<DataT, Dimension, AccessMode>(acc, compare_res_arr);
    compare_res = compare_res_arr[0];
  }

  CHECK(value_operations::are_equal(some_data, changed_val));
  if constexpr (AccessMode == sycl::access_mode::read_write) {
    CHECK(compare_res);
  }
}
#endif  // !SYCL_CTS_COMPILING_WITH_DPCPP
/**
 * @brief Function helps to verify that constructor of accessor with no_init
 * property and access_mode::read triggers an exception
 *
 * @tparam GetAccFunctorT Type of functor that constructs testing accessor
 */
template <accessor_type AccType, typename DataT, int Dimension,
          sycl::target Target = sycl::target::device, typename GetAccFunctorT>
void check_no_init_prop_exception(GetAccFunctorT construct_acc,
                                  const sycl::range<Dimension> r) {
  auto queue = util::get_cts_object::queue();
  DataT some_data = value_operations::init<DataT>(expected_val);
  {
    sycl::buffer<DataT, Dimension> data_buf(&some_data, r);

    if constexpr (AccType != accessor_type::host_accessor) {
      auto action = [&] { construct_acc(queue, data_buf); };
      CHECK_THROWS_MATCHES(
          action(), sycl::exception,
          sycl_cts::util::equals_exception(sycl::errc::invalid));
    } else {
      auto action = [&] { construct_acc(data_buf); };
      CHECK_THROWS_MATCHES(
          action(), sycl::exception,
          sycl_cts::util::equals_exception(sycl::errc::invalid));
    }
  }
}
#endif  // !SYCL_CTS_COMPILING_WITH_HIPSYCL &&
        // !SYCL_CTS_COMPILING_WITH_COMPUTECPP
/**
 * @brief Function tests AccT::get_pointer() method

 * @tparam AccT Type of testing accessor
 * @tparam T Type of underlying data
 */
template <typename T, typename AccT>
void test_accessor_ptr(AccT& accessor, T expected_data) {
  INFO("check get_pointer() method");
  auto acc_pointer = accessor.get_pointer();
  STATIC_CHECK(std::is_same_v<decltype(acc_pointer),
                              std::add_pointer_t<typename AccT::value_type>>);
  CHECK(value_operations::are_equal(*acc_pointer, expected_data));
}

/**
 * @brief Function checks common buffer and local accessor member functions
 */
template <typename AccT, int dims>
void test_accessor_methods_common(const AccT& accessor,
                                  const size_t expected_byte_size,
                                  const size_t expected_size,
                                  const sycl::range<dims>& expected_range) {
  {
    INFO("check byte_size() method");
    auto acc_byte_size = accessor.byte_size();
    STATIC_CHECK(
        std::is_same_v<decltype(acc_byte_size), typename AccT::size_type>);
    CHECK(acc_byte_size == expected_byte_size);
  }
  {
    INFO("check size() method");
    auto acc_size = accessor.size();
    STATIC_CHECK(std::is_same_v<decltype(acc_size), typename AccT::size_type>);
    CHECK(acc_size == expected_size);
  }
  {
    INFO("check max_size() method");
    auto acc_max_size = accessor.max_size();
    STATIC_CHECK(
        std::is_same_v<decltype(acc_max_size), typename AccT::size_type>);
  }
  {
    INFO("check empty() method");
    auto acc_empty = accessor.empty();
    STATIC_CHECK(std::is_same_v<decltype(acc_empty), bool>);
    CHECK(acc_empty == (expected_size == 0));
  }
  {
    INFO("check get_range() method");
    auto acc_range = accessor.get_range();
    STATIC_CHECK(std::is_same_v<decltype(acc_range), sycl::range<dims>>);
    CHECK(acc_range == expected_range);
  }
}

/**
 * @brief Function invokes \c has_property() member function with \c PropT
 * property and verifies that true returns
 *
 * @tparam GetAccFunctorT Type of functor that constructs testing accessor
 */
template <accessor_type AccType, typename DataT, int Dimension, typename PropT,
          typename GetAccFunctorT>
void check_has_property_member_func(GetAccFunctorT construct_acc,
                                    const sycl::range<Dimension> r) {
  auto queue = util::get_cts_object::queue();
  bool compare_res = false;
  DataT some_data = value_operations::init<DataT>(expected_val);
  sycl::buffer<DataT, Dimension> data_buf(&some_data, r);

  if constexpr (AccType != accessor_type::host_accessor) {
    queue
        .submit([&](sycl::handler& cgh) {
          auto acc = construct_acc(data_buf, cgh);
          compare_res = acc.template has_property<sycl::property::no_init>();
        })
        .wait_and_throw();
  } else {
    auto acc = construct_acc(data_buf);
    compare_res = acc.template has_property<sycl::property::no_init>();
  }
  CHECK(compare_res);
}

/**
 * @brief Function invokes \c has_property() member function without \c PropT
 * property and verifies that false returns
 *
 * @tparam GetAccFunctorT Type of functor that constructs testing accessor
 */
template <accessor_type AccType, typename DataT, int Dimension,
          typename GetAccFunctorT>
void check_has_property_member_without_no_init(GetAccFunctorT construct_acc,
                                               const sycl::range<Dimension> r) {
  auto queue = util::get_cts_object::queue();
  bool compare_res = false;
  DataT some_data = value_operations::init<DataT>(expected_val);
  sycl::buffer<DataT, Dimension> data_buf(&some_data, r);

  if constexpr (AccType != accessor_type::host_accessor) {
    queue
        .submit([&](sycl::handler& cgh) {
          auto acc = construct_acc(data_buf, cgh);
          compare_res = acc.template has_property<sycl::property::no_init>();
        })
        .wait_and_throw();
  } else {
    auto acc = construct_acc(data_buf);
    compare_res = acc.template has_property<sycl::property::no_init>();
  }
  CHECK(!compare_res);
}

/**
 * @brief Function invokes \c get_property() member function with \c PropT
 * property and verifies that exception occures
 *
 * @tparam GetAccFunctorT Type of functor that constructs testing accessor
 */
template <accessor_type AccType, typename DataT, int Dimension, typename PropT,
          typename GetAccFunctorT>
void check_get_property_member_func(GetAccFunctorT construct_acc,
                                    const sycl::range<Dimension> r) {
  auto queue = util::get_cts_object::queue();
  DataT some_data = value_operations::init<DataT>(expected_val);
  sycl::buffer<DataT, Dimension> data_buf(&some_data, r);

  if constexpr (AccType != accessor_type::host_accessor) {
    queue
        .submit([&](sycl::handler& cgh) {
          auto acc = construct_acc(data_buf, cgh);
          auto acc_prop = acc.template get_property<PropT>();
          CHECK(std::is_same_v<PropT, decltype(acc_prop)>);
        })
        .wait_and_throw();
  } else {
    auto acc = construct_acc(data_buf);
    auto acc_prop = acc.template get_property<PropT>();
    CHECK(std::is_same_v<PropT, decltype(acc_prop)>);
  }
}

// FIXME: re-enable when handler.host_task and sycl::errc is implemented in
// hipsycl and computecpp
#if !SYCL_CTS_COMPILING_WITH_HIPSYCL && !SYCL_CTS_COMPILING_WITH_COMPUTECPP
/**
 * @brief Function invokes \c get_property() member function without \c PropT
 * property and verifies that false returns
 *
 * @tparam GetAccFunctorT Type of functor that constructs testing accessor
 */
template <accessor_type AccType, typename DataT, int Dimension,
          typename GetAccFunctorT>
void check_get_property_member_without_no_init(GetAccFunctorT construct_acc,
                                               const sycl::range<Dimension> r) {
  auto queue = util::get_cts_object::queue();
  DataT some_data = value_operations::init<DataT>(expected_val);
  sycl::buffer<DataT, Dimension> data_buf(&some_data, r);

  if constexpr (AccType != accessor_type::host_accessor) {
    queue
        .submit([&](sycl::handler& cgh) {
          auto acc = construct_acc(data_buf, cgh);
          auto action = [&] {
            acc.template get_property<sycl::property::no_init>();
          };
          CHECK_THROWS_MATCHES(
              action(), sycl::exception,
              sycl_cts::util::equals_exception(sycl::errc::invalid));
        })
        .wait_and_throw();
  } else {
    auto acc = construct_acc(data_buf);
    auto action = [&] { acc.template get_property<sycl::property::no_init>(); };
    CHECK_THROWS_MATCHES(action(), sycl::exception,
                         sycl_cts::util::equals_exception(sycl::errc::invalid));
  }
}
#endif  // SYCL_CTS_COMPILING_WITH_HIPSYCL &&
        // !SYCL_CTS_COMPILING_WITH_COMPUTECPP
/**
 * @brief Function checks common buffer and local accessor member types
 */
template <typename T, typename AccT, sycl::access_mode mode>
void test_accessor_types_common() {
  if constexpr (mode != sycl::access_mode::read) {
    STATIC_CHECK(std::is_same_v<typename AccT::value_type, T>);
  } else {
    STATIC_CHECK(std::is_same_v<typename AccT::value_type, const T>);
  }
  STATIC_CHECK(
      std::is_same_v<typename AccT::reference, typename AccT::value_type&>);
  STATIC_CHECK(std::is_same_v<typename AccT::const_reference, const T&>);
  STATIC_CHECK(std::is_same_v<typename AccT::size_type, size_t>);
}

template <typename T, typename AccT, int dims>
decltype(auto) get_subscript_overload(const AccT& accessor, size_t index) {
  if constexpr (dims == 1) return accessor[index];
  if constexpr (dims == 2) return accessor[index][index];
  if constexpr (dims == 3) return accessor[index][index][index];
}

<<<<<<< HEAD
template <int dims>
void add_id_linear(sycl::id<dims>& id, int size) {
  for (int i = dims - 1; i >= 0; i--) {
    if (i < size) {
      id[i]++;
      break;
    }
  }
=======
template <typename AccT, typename T = int>
void test_begin_end_host(AccT& accessor, T exp_first = {}, T exp_last = {},
                         bool empty = true) {
  {
    INFO("check begin() method");
    auto it = accessor.begin();
    STATIC_CHECK(std::is_same_v<decltype(it), typename AccT::iterator>);
    if (!empty) CHECK(value_operations::are_equal(*it, exp_first));
  }
  {
    INFO("check end() method");
    auto it = accessor.end();
    STATIC_CHECK(std::is_same_v<decltype(it), typename AccT::iterator>);
    if (!empty) CHECK(value_operations::are_equal(*(--it), exp_last));
  }
  {
    INFO("check cbegin() method");
    auto it = accessor.cbegin();
    STATIC_CHECK(std::is_same_v<decltype(it), typename AccT::const_iterator>);
    if (!empty) CHECK(value_operations::are_equal(*it, exp_first));
  }
  {
    INFO("check cend() method");
    auto it = accessor.cend();
    STATIC_CHECK(std::is_same_v<decltype(it), typename AccT::const_iterator>);
    if (!empty) CHECK(value_operations::are_equal(*(--it), exp_last));
  }
  {
    INFO("check rbegin() method");
    auto it = accessor.rbegin();
    STATIC_CHECK(std::is_same_v<decltype(it), typename AccT::reverse_iterator>);
    if (!empty) CHECK(value_operations::are_equal(*it, exp_last));
  }
  {
    INFO("check rend() method");
    auto it = accessor.rend();
    STATIC_CHECK(std::is_same_v<decltype(it), typename AccT::reverse_iterator>);
    if (!empty) CHECK(value_operations::are_equal(*(--it), exp_first));
  }
  {
    INFO("check crbegin() method");
    auto it = accessor.crbegin();
    STATIC_CHECK(
        std::is_same_v<decltype(it), typename AccT::const_reverse_iterator>);
    if (!empty) CHECK(value_operations::are_equal(*it, exp_last));
  }
  {
    INFO("check crend() method");
    auto it = accessor.crend();
    STATIC_CHECK(
        std::is_same_v<decltype(it), typename AccT::const_reverse_iterator>);
    if (!empty) CHECK(value_operations::are_equal(*(--it), exp_first));
  }
}

template <typename AccT, typename T = int>
bool test_begin_end_device(AccT& accessor, T exp_first = {}, T exp_last = {},
                           bool empty = true) {
  auto it_begin = accessor.begin();
  bool res = std::is_same_v<decltype(it_begin), typename AccT::iterator>;
  auto it_end = accessor.end();
  res &= std::is_same_v<decltype(it_end), typename AccT::iterator>;

  auto it_cbegin = accessor.cbegin();
  res &= std::is_same_v<decltype(it_cbegin), typename AccT::const_iterator>;

  auto it_cend = accessor.cend();
  res &= std::is_same_v<decltype(it_cend), typename AccT::const_iterator>;

  auto it_rbegin = accessor.rbegin();
  res &= std::is_same_v<decltype(it_rbegin), typename AccT::reverse_iterator>;

  auto it_rend = accessor.rend();
  res &= std::is_same_v<decltype(it_rend), typename AccT::reverse_iterator>;

  auto it_crbegin = accessor.crbegin();
  res &= std::is_same_v<decltype(it_crbegin),
                        typename AccT::const_reverse_iterator>;

  auto it_crend = accessor.crend();
  res &=
      std::is_same_v<decltype(it_crend), typename AccT::const_reverse_iterator>;

  if (!empty) {
    res &= value_operations::are_equal(*it_begin, exp_first);
    res &= value_operations::are_equal(*(--it_end), exp_last);
    res &= value_operations::are_equal(*it_cbegin, exp_first);
    res &= value_operations::are_equal(*(--it_cend), exp_last);
    res &= value_operations::are_equal(*it_rbegin, exp_last);
    res &= value_operations::are_equal(*(--it_rend), exp_first);
    res &= value_operations::are_equal(*it_crbegin, exp_last);
    res &= value_operations::are_equal(*(--it_crend), exp_first);
  }

  return res;
>>>>>>> b856fd70
}

}  // namespace accessor_tests_common

#endif  // SYCL_CTS_ACCESSOR_COMMON_H<|MERGE_RESOLUTION|>--- conflicted
+++ resolved
@@ -980,7 +980,6 @@
   if constexpr (dims == 3) return accessor[index][index][index];
 }
 
-<<<<<<< HEAD
 template <int dims>
 void add_id_linear(sycl::id<dims>& id, int size) {
   for (int i = dims - 1; i >= 0; i--) {
@@ -989,7 +988,7 @@
       break;
     }
   }
-=======
+
 template <typename AccT, typename T = int>
 void test_begin_end_host(AccT& accessor, T exp_first = {}, T exp_last = {},
                          bool empty = true) {
@@ -1085,7 +1084,6 @@
   }
 
   return res;
->>>>>>> b856fd70
 }
 
 }  // namespace accessor_tests_common
