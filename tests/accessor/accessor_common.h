--- conflicted
+++ resolved
@@ -170,23 +170,11 @@
 inline std::string get_section_name(const std::string& type_name,
                                     const std::string& access_mode_name,
                                     const std::string& section_description) {
-<<<<<<< HEAD
-  std::string name = "Test ";
-  name += section_description;
-  name += " with parameters: <";
-  name += type_name;
-  name += "><";
-  name += access_mode_name;
-  name += "><";
-  name += std::to_string(Dimension) + ">";
-  return name;
-=======
   return section_name(section_description)
       .with("T", type_name)
       .with("access mode", access_mode_name)
       .with("dimension", Dimension)
       .create();
->>>>>>> c4337183
 }
 
 /**
@@ -201,21 +189,10 @@
 template <int Dimension>
 inline std::string get_section_name(const std::string& type_name,
                                     const std::string& section_description) {
-<<<<<<< HEAD
-  using namespace sycl_cts::get_cts_string;
-
-  std::string name = "Test ";
-  name += section_description;
-  name += " with parameters: <";
-  name += type_name + "><";
-  name += std::to_string(Dimension) + ">";
-  return name;
-=======
   return section_name(section_description)
       .with("T", type_name)
       .with("dimension", Dimension)
       .create();
->>>>>>> c4337183
 }
 
 /**
