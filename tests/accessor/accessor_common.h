/*******************************************************************************
//
//  SYCL 2020 Conformance Test Suite
//
//  Common functions for the accessor tests.
//
*******************************************************************************/

#ifndef SYCL_CTS_ACCESSOR_COMMON_H
#define SYCL_CTS_ACCESSOR_COMMON_H

#include "../../util/sycl_exceptions.h"
#include "../common/common.h"
#include "../common/type_coverage.h"
#include "../common/value_operations.h"

#include <catch2/matchers/catch_matchers.hpp>

namespace accessor_tests_common {
using namespace sycl_cts;

constexpr int expected_val = 42;
constexpr int changed_val = 1;

/**
 * @brief Function helps to get string section name that will contain template
 * parameters and function arguments
 *
 * @tparam Dimension Integer representing dimension
 * @param type_name String with name of the testing type
 * @param access_mode_name String with name of the testing access mode
 * @param target_name String with name of the testing target
 * @param section_description String with human-readable description of the test
 * @return std::string String with name for section
 */
template <int Dimension>
inline std::string get_section_name(const std::string& type_name,
                                    const std::string& access_mode_name,
                                    const std::string& target_name,
                                    const std::string& section_description) {
  std::string name = "Test ";
  name += section_description;
  name += " with parameters: <";
  name += type_name;
  name += "><";
  name += access_mode_name;
  name += "><";
  name += target_name;
  name += "><";
  name += std::to_string(Dimension) + ">";
<<<<<<< HEAD
  return name;
}

/**
 * @brief Function helps to get string section name that will contain template
 * parameters and function arguments
 *
 * @tparam DimensionT Integer representing dimension
 * @param type_name String with name of the testing type
 * @param section_description String with human-readable description of the test
 * @return std::string String with name for section
 */
template <int DimensionT>
inline std::string get_section_name(const std::string& type_name,
                                    const std::string& section_description) {
  using namespace sycl_cts::get_cts_string;

  std::string name = "Test ";
  name += section_description;
  name += " with parameters: <";
  name += type_name + "><";
  name += std::to_string(DimensionT) + ">";
=======
>>>>>>> 0354a352
  return name;
}

/**
 * @brief Factory function for getting type_pack with fp16 type
 */
inline auto get_fp16_type() {
  static const auto types = named_type_pack<sycl::half>::generate("sycl::half");
  return types;
}

/**
 * @brief Factory function for getting type_pack with fp64 type
 */
inline auto get_fp64_type() {
  static const auto types = named_type_pack<double>::generate("double");
  return types;
}

/**
 * @brief Factory function for getting type_pack with all generic types
 */
inline auto get_full_conformance_type_pack() {
  static const auto types =
      named_type_pack<bool, char, signed char, unsigned char, short int,
                      unsigned short int, int, unsigned int, long int,
                      unsigned long int, long long int, unsigned long long int,
                      float>::generate("bool", "char", "signed char",
                                       "unsigned char", "short int",
                                       "unsigned short int", "int",
                                       "unsigned int", "long int",
                                       "unsigned long int", "long long int",
                                       "unsigned long long int", "float");
  return types;
}

/**
 * @brief Factory function for getting type_pack with generic types
 */
inline auto get_lightweight_type_pack() {
  static const auto types =
      named_type_pack<bool, int, float>::generate("bool", "int", "float");
  return types;
}

/**
 * @brief Factory function for getting type_pack with access modes values
 */
inline auto get_access_modes() {
  static const auto access_modes = value_pack<
      sycl::access_mode, sycl::access_mode::read, sycl::access_mode::write,
      sycl::access_mode::read_write>::generate_named("access_mode::read",
                                                     "access_mode::write",
                                                     "access_mode::read_write");
  return access_modes;
}

/**
 * @brief Factory function for getting type_pack with dimensions values
 */
inline auto get_dimensions() {
  static const auto dimensions = integer_pack<1, 2, 3>::generate_unnamed();
  return dimensions;
}

/**
 * @brief Factory function for getting type_pack with target values
 */
inline auto get_targets() {
  static const auto targets =
      value_pack<sycl::target, sycl::target::device,
                 sycl::target::host_task>::generate_named("target::device",
                                                          "target::host_task");
  return targets;
}

/**
 * @brief Function helps to generate type_pack with sycl::vec of all supported
 * sizes
 */
template <typename T, typename StrNameType>
inline auto add_vectors_to_type_pack(StrNameType type_name) {
  return named_type_pack<
      T, sycl::vec<T, 1>, sycl::vec<T, 2>, sycl::vec<T, 4>, sycl::vec<T, 8>,
      sycl::vec<T, 16>>::generate(type_name, "vec<" + type_name + ", 1>",
                                  "vec<" + type_name + ", 2>",
                                  "vec<" + type_name + ", 4>",
                                  "vec<" + type_name + ", 8>",
                                  "vec<" + type_name + ", 16>");
}

/**
 * @brief Function helps to get TagT corresponding to AccessMode and Target
 * template parameters
 */
template <sycl::access_mode AccessMode, sycl::target Target>
auto get_tag() {
  if constexpr (Target == sycl::target::device) {
    if constexpr (AccessMode == sycl::access_mode::read) {
      return sycl::read_only;
    } else if constexpr (AccessMode == sycl::access_mode::write) {
      return sycl::write_only;
    } else if constexpr (AccessMode == sycl::access_mode::read_write) {
      return sycl::read_write;
    }
  } else if constexpr (Target == sycl::target::host_task) {
    if constexpr (AccessMode == sycl::access_mode::read) {
      return sycl::read_only_host_task;
    } else if constexpr (AccessMode == sycl::access_mode::write) {
      return sycl::write_only_host_task;
    } else if constexpr (AccessMode == sycl::access_mode::read_write) {
      return sycl::read_write_host_task;
    }
  }
}

/**
 * @brief Enum class for accessor type specification
 */
enum class accessor_type {
  generic_accessor,  // Buffer accessor for commands (Paragraph 4.7.6.9. of the
                     // spec)
  local_accessor,
  host_accessor,
};

/**
 * @brief Common function that check default constructor post-conditions, and
 * store result in res_acc
 *
 * @tparam TestingAccT Type of testing accessor
 * @tparam ResultAccT  Type of result accessor
 * @param testing_acc Instance of TestingAccT that were constructed with default
 * constructor
 * @param res_acc Instance of result accessor
 */
template <typename TestingAccT, typename ResultAccT>
void check_def_constructor_post_conditions(TestingAccT testing_acc,
                                           ResultAccT res_acc) {
  size_t res_i = 0;
  // (empty() == true)
  res_acc[res_i++] = testing_acc.empty() == true;

  // All size queries return 0
  res_acc[res_i++] = testing_acc.byte_size() == 0;
  res_acc[res_i++] = testing_acc.size() == 0;
  res_acc[res_i++] = testing_acc.max_size() == 0;

  // The only iterator that can be obtained is nullptr
  res_acc[res_i++] = testing_acc.begin() == testing_acc.end();
  res_acc[res_i++] = testing_acc.cbegin() == testing_acc.cend();
  res_acc[res_i++] = testing_acc.rbegin() == testing_acc.rend();
  res_acc[res_i++] = testing_acc.crbegin() == testing_acc.crend();
}

/**
 * @brief Common function that constructs accessor with default constructor
 *and checks post-conditions
 *
 * @tparam AccType Type of the accessor
 * @tparam DataT Type of underlying data
 * @tparam Dimension Dimensions of the accessor
 * @tparam AccessMode Access mode of the accessor
 * @tparam Target Target of accessor
 * @tparam GetAccFunctorT Type of functor for accessor creation
 */
template <accessor_type AccType, typename DataT, int Dimension,
          sycl::access_mode AccessMode = sycl::access_mode::read_write,
          sycl::target Target = sycl::target::device, typename GetAccFunctorT>
void check_def_constructor(GetAccFunctorT get_accessor_functor) {
  auto queue = util::get_cts_object::queue();
  sycl::range<1> r(1);
  const size_t conditions_checks_size = 8;
  bool conditions_check[conditions_checks_size]{false};
  {
    sycl::buffer res_buf(conditions_check, sycl::range(conditions_checks_size));

    queue
        .submit([&](sycl::handler& cgh) {
          sycl::accessor res_acc(res_buf);
          auto acc = get_accessor_functor();
          if constexpr (Target == sycl::target::host_task) {
            cgh.host_task(
                [=] { check_def_constructor_post_conditions(acc, res_acc); });
          } else if constexpr (Target == sycl::target::device) {
            cgh.parallel_for_work_group(r, [acc, res_acc](sycl::group<1>) {
              check_def_constructor_post_conditions(acc, res_acc);
            });
          }
        })
        .wait_and_throw();
  }

  for (size_t i = 0; i < conditions_checks_size; i++) {
    CHECK(conditions_check[i]);
  }
}

/**
 * @brief Function that tries to read or/and write depending on AccessMode
 * parameter. Results of compare will be stored in res_acc
 *
 * @tparam DataT Type of underlying data
 * @tparam AccessMode Access mode of the accessor
 * @tparam AccT Type of testing accessor
 * @tparam ResultAccT Type of accessor for storing result
 * @param testing_acc Instance of sycl::accessor to read/write
 * @param res_acc Accessor for storing result
 */
template <typename DataT, sycl::access_mode AccessMode, typename AccT,
          typename ResultAccT>
void read_write_zero_dim_acc(AccT testing_acc, ResultAccT res_acc) {
  DataT other_data(expected_val);

  if constexpr (AccessMode != sycl::access_mode::write) {
    DataT acc_ref(testing_acc);
    res_acc[0] = value_operations::are_equal(acc_ref, other_data);
  }
  if constexpr (AccessMode != sycl::access_mode::read) {
    DataT acc_ref(testing_acc);
    value_operations::assign(acc_ref, changed_val);
  }
}

/**
 * @brief Function helps to check zero dimension constructor of accessor
 *
 * @tparam AccType Type of the accessor
 * @tparam DataT Type of underlying data
 * @tparam Dimension Dimensions of the accessor
 * @tparam AccessMode Access mode of the accessor
 * @tparam Target Target of accessor
 * @tparam GetAccFunctorT Type of functor for accessor creation
 */
template <accessor_type AccType, typename DataT, sycl::access_mode AccessMode,
          sycl::target Target, typename GetAccFunctorT>
void check_zero_dim_constructor(GetAccFunctorT get_accessor_functor) {
  auto queue = util::get_cts_object::queue();
  sycl::range<1> r(1);
  DataT some_data(expected_val);

  bool compare_res = false;
  {
    sycl::buffer res_buf(&compare_res, r);
    sycl::buffer<DataT, 1> data_buf(&some_data, r);

    queue
        .submit([&](sycl::handler& cgh) {
          sycl::accessor res_acc(res_buf);

          auto acc = get_accessor_functor(data_buf, cgh);
          if constexpr (Target == sycl::target::host_task) {
            cgh.host_task([=] {
              read_write_zero_dim_acc<DataT, AccessMode>(acc, res_acc);
            });
          } else if constexpr (Target == sycl::target::device) {
            cgh.parallel_for_work_group(r, [=](sycl::group<1>) {
              read_write_zero_dim_acc<DataT, AccessMode>(acc, res_acc);
            });
          }
        })
        .wait_and_throw();
  }

  if constexpr (AccessMode != sycl::access_mode::write) {
    CHECK(compare_res);
  }
<<<<<<< HEAD

  // When testing local_accessor we should skip this check, as local
  // accessor can't modify host memory
  if constexpr (AccType != accessor_type::local_accessor) {
    if constexpr (AccessMode != sycl::access_mode::read) {
      CHECK(value_operations::are_equal(some_data, changed_val));
    }
=======
  if constexpr (AccessMode != sycl::access_mode::read) {
    CHECK(value_operations::are_equal(some_data, changed_val));
>>>>>>> 0354a352
  }
}

/**
 * @brief Function that tries to read or/and write depending on AccessMode
 * parameter. Results of compare will be stored in res_acc
 *
 * @tparam DataT Type of underlying data
 * @tparam Dimension Dimensions of the accessor
 * @tparam AccessMode Access mode of the accessor
 * @tparam AccT Type of testing accessor
 * @tparam ResultAccT Type of accessor for storing result
 * @param testing_acc Instance of sycl::accessor to read/write
 * @param res_acc Accessor for storing result
 */
template <typename DataT, int Dimension, sycl::access_mode AccessMode,
          typename AccT, typename ResultAccT>
void read_write_acc(AccT testing_acc, ResultAccT res_acc) {
  DataT other_data(expected_val);
  auto id = util::get_cts_object::id<Dimension>::get(0, 0, 0);

  if constexpr (AccessMode != sycl::access_mode::write) {
    res_acc[0] = value_operations::are_equal(testing_acc[id], other_data);
  }
  if constexpr (AccessMode != sycl::access_mode::read) {
    value_operations::assign(testing_acc[id], changed_val);
  }
}

/**
 * @brief Function helps to check common constructor of accessor
 *
 * @tparam AccType Type of the accessor
 * @tparam DataT Type of underlying data
 * @tparam Dimension Dimensions of the accessor
 * @tparam AccessMode Access mode of the accessor
 * @tparam Target Target of accessor
 * @tparam GetAccFunctorT Type of functor for accessor creation
 * @param r Range for accessors buffer
 */
template <accessor_type AccType, typename DataT, int Dimension,
          sycl::access_mode AccessMode, sycl::target Target,
          typename GetAccFunctorT>
void check_common_constructor(GetAccFunctorT get_accessor_functor,
                              const sycl::range<Dimension> r) {
  auto queue = util::get_cts_object::queue();
  bool compare_res = false;
  DataT some_data(expected_val);
  {
    sycl::buffer res_buf(&compare_res, sycl::range(1));
    sycl::buffer<DataT, Dimension> data_buf(&some_data, r);

    queue
        .submit([&](sycl::handler& cgh) {
          sycl::accessor res_acc(res_buf);
          auto acc = get_accessor_functor(data_buf, cgh);

          if constexpr (AccType == accessor_type::generic_accessor) {
            if (acc.is_placeholder()) {
              cgh.require(acc);
            }
          }

<<<<<<< HEAD
          if (Target == sycl::target::host_task) {
            cgh.host_task([=] {
              read_write_acc<DataT, Dimension, AccessMode>(acc, res_acc);
            });
          } else if (Target == sycl::target::device) {
=======
          if constexpr (Target == sycl::target::host_task) {
            cgh.host_task([=] {
              read_write_acc<DataT, Dimension, AccessMode>(acc, res_acc);
            });
          } else if constexpr (Target == sycl::target::device) {
>>>>>>> 0354a352
            cgh.parallel_for_work_group(sycl::range(1), [=](sycl::group<1>) {
              read_write_acc<DataT, Dimension, AccessMode>(acc, res_acc);
            });
          }
        })
        .wait_and_throw();
  }

  if constexpr (AccessMode != sycl::access_mode::write) {
    CHECK(compare_res);
  }
<<<<<<< HEAD

  // When testing local_accessor we should skip this check, as local
  // accessor can't modify host memory
  if constexpr (AccType != accessor_type::local_accessor) {
    if constexpr (AccessMode != sycl::access_mode::read) {
      CHECK(value_operations::are_equal(some_data, changed_val));
    }
=======
  if constexpr (AccessMode != sycl::access_mode::read) {
    CHECK(value_operations::are_equal(some_data, changed_val));
>>>>>>> 0354a352
  }
}

/**
 * @brief Function helps to check if passing of a placeholder accessor triggers
 * the exception
 *
 * @tparam AccType Type of the accessor
 * @tparam DataT Type of underlying data
 * @tparam Dimension Dimensions of the accessor
 * @tparam AccessMode Access mode of the accessor
 * @tparam Target Target of accessor
 * @tparam GetAccFunctorT Type of functor for accessor creation
 * @param r Range for accessors buffer
 */
template <accessor_type AccType, typename DataT, int Dimension,
          sycl::access_mode AccessMode, sycl::target Target,
          typename GetAccFunctorT>
void check_placeholder_accessor_exception(GetAccFunctorT get_accessor_functor,
                                          const sycl::range<Dimension> r) {
  auto queue = util::get_cts_object::queue();
  DataT some_data(expected_val);
  bool is_placeholder = false;
  {
    sycl::buffer<DataT, Dimension> data_buf(&some_data, r);

    auto action = [&] {
      queue
          .submit([&](sycl::handler& cgh) {
            auto acc = get_accessor_functor(data_buf);
            is_placeholder = acc.is_placeholder();
<<<<<<< HEAD
            if (Target == sycl::target::host_task) {
              cgh.host_task([=] {});
            } else if (Target == sycl::target::device) {
=======
            if constexpr (Target == sycl::target::host_task) {
              cgh.host_task([=] {});
            } else if constexpr (Target == sycl::target::device) {
>>>>>>> 0354a352
              cgh.parallel_for_work_group(sycl::range(1),
                                          [=](sycl::group<1>) {});
            }
          })
          .wait_and_throw();
    };
    CHECK(is_placeholder);
    INFO(
        "Implementation has to throw a sycl::exception with "
        "sycl::errc::kernel_argument when a placeholder accessor is passed to "
        "the command");
    CHECK_THROWS_MATCHES(
        action, sycl::exception,
        sycl_cts::util::equals_exception(sycl::errc::kernel_argument));
  }
}
}  // namespace accessor_tests_common

#endif  // SYCL_CTS_ACCESSOR_COMMON_H<|MERGE_RESOLUTION|>--- conflicted
+++ resolved
@@ -48,7 +48,6 @@
   name += target_name;
   name += "><";
   name += std::to_string(Dimension) + ">";
-<<<<<<< HEAD
   return name;
 }
 
@@ -71,8 +70,6 @@
   name += " with parameters: <";
   name += type_name + "><";
   name += std::to_string(DimensionT) + ">";
-=======
->>>>>>> 0354a352
   return name;
 }
 
@@ -340,7 +337,6 @@
   if constexpr (AccessMode != sycl::access_mode::write) {
     CHECK(compare_res);
   }
-<<<<<<< HEAD
 
   // When testing local_accessor we should skip this check, as local
   // accessor can't modify host memory
@@ -348,10 +344,6 @@
     if constexpr (AccessMode != sycl::access_mode::read) {
       CHECK(value_operations::are_equal(some_data, changed_val));
     }
-=======
-  if constexpr (AccessMode != sycl::access_mode::read) {
-    CHECK(value_operations::are_equal(some_data, changed_val));
->>>>>>> 0354a352
   }
 }
 
@@ -415,19 +407,11 @@
             }
           }
 
-<<<<<<< HEAD
-          if (Target == sycl::target::host_task) {
-            cgh.host_task([=] {
-              read_write_acc<DataT, Dimension, AccessMode>(acc, res_acc);
-            });
-          } else if (Target == sycl::target::device) {
-=======
           if constexpr (Target == sycl::target::host_task) {
             cgh.host_task([=] {
               read_write_acc<DataT, Dimension, AccessMode>(acc, res_acc);
             });
           } else if constexpr (Target == sycl::target::device) {
->>>>>>> 0354a352
             cgh.parallel_for_work_group(sycl::range(1), [=](sycl::group<1>) {
               read_write_acc<DataT, Dimension, AccessMode>(acc, res_acc);
             });
@@ -439,7 +423,6 @@
   if constexpr (AccessMode != sycl::access_mode::write) {
     CHECK(compare_res);
   }
-<<<<<<< HEAD
 
   // When testing local_accessor we should skip this check, as local
   // accessor can't modify host memory
@@ -447,10 +430,6 @@
     if constexpr (AccessMode != sycl::access_mode::read) {
       CHECK(value_operations::are_equal(some_data, changed_val));
     }
-=======
-  if constexpr (AccessMode != sycl::access_mode::read) {
-    CHECK(value_operations::are_equal(some_data, changed_val));
->>>>>>> 0354a352
   }
 }
 
@@ -482,15 +461,9 @@
           .submit([&](sycl::handler& cgh) {
             auto acc = get_accessor_functor(data_buf);
             is_placeholder = acc.is_placeholder();
-<<<<<<< HEAD
-            if (Target == sycl::target::host_task) {
-              cgh.host_task([=] {});
-            } else if (Target == sycl::target::device) {
-=======
             if constexpr (Target == sycl::target::host_task) {
               cgh.host_task([=] {});
             } else if constexpr (Target == sycl::target::device) {
->>>>>>> 0354a352
               cgh.parallel_for_work_group(sycl::range(1),
                                           [=](sycl::group<1>) {});
             }
