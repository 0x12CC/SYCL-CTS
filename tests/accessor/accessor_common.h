/*******************************************************************************
//
//  SYCL 2020 Conformance Test Suite
//
//  Copyright (c) 2023 The Khronos Group Inc.
//
//  Licensed under the Apache License, Version 2.0 (the "License");
//  you may not use this file except in compliance with the License.
//  You may obtain a copy of the License at
//
//     http://www.apache.org/licenses/LICENSE-2.0
//
//  Unless required by applicable law or agreed to in writing, software
//  distributed under the License is distributed on an "AS IS" BASIS,
//  WITHOUT WARRANTIES OR CONDITIONS OF ANY KIND, either express or implied.
//  See the License for the specific language governing permissions and
//  limitations under the License.
//
*******************************************************************************/

//  Common functions for the accessor tests.

#ifndef SYCL_CTS_ACCESSOR_COMMON_H
#define SYCL_CTS_ACCESSOR_COMMON_H

#include "../../util/sycl_exceptions.h"
#include "../common/common.h"
#include "../common/once_per_unit.h"
#include "../common/section_name_builder.h"
#include "../common/value_operations.h"

// FIXME: re-enable when marrray is implemented in hipsycl
#ifndef SYCL_CTS_COMPILING_WITH_HIPSYCL
#include "../common/type_coverage.h"
#endif

#include <catch2/matchers/catch_matchers.hpp>

namespace accessor_tests_common {
using namespace sycl_cts;

constexpr int expected_val = 42;
constexpr int changed_val = 1;

/**
 * @brief Enum class for accessor type specification
 */
enum class accessor_type {
  generic_accessor,  // Buffer accessor for commands (Paragraph 4.7.6.9. of the
                     // spec)
  local_accessor,
  host_accessor,
};

}  // namespace accessor_tests_common

namespace Catch {
template <>
struct StringMaker<accessor_tests_common::accessor_type> {
  using type = accessor_tests_common::accessor_type;
  static std::string convert(type value) {
    switch (value) {
      case type::generic_accessor:
        return "sycl::accessor";
      case type::local_accessor:
        return "sycl::local_accessor";
      case type::host_accessor:
        return "sycl::host_accessor";
      default:
        return "unknown accessor type";
    }
  }
};
}  // namespace Catch

namespace accessor_tests_common {

/**
 * @brief Function helps to get string section name that will contain template
 * parameters and function arguments
 *
 * @tparam Dimension Integer representing dimension
 * @param type_name String with name of the testing type
 * @param access_mode_name String with name of the testing access mode
 * @param target_name String with name of the testing target
 * @param section_description String with human-readable description of the test
 * @return std::string String with name for section
 */
template <int Dimension>
inline std::string get_section_name(const std::string& type_name,
                                    const std::string& access_mode_name,
                                    const std::string& target_name,
                                    const std::string& section_description) {
  return section_name(section_description)
      .with("T", type_name)
      .with("access mode", access_mode_name)
      .with("target", target_name)
      .with("dimension", Dimension)
      .create();
}

/**
 * @brief Function helps to get string section name that will contain template
 * parameters and function arguments
 *
 * @tparam Dimension Integer representing dimension
 * @param type_name String with name of the testing type
 * @param access_mode_name String with name of the testing access mode
 * @param target_name String with name of the testing target
 * @param section_description String with human-readable description of the test
 * @return std::string String with name for section
 */
template <int Dimension>
inline std::string get_section_name(const std::string& type_name,
                                    const std::string& access_mode_name,
                                    const std::string& section_description) {
  return section_name(section_description)
      .with("T", type_name)
      .with("access mode", access_mode_name)
      .with("dimension", Dimension)
      .create();
}

/**
 * @brief Function helps to get string section name that will contain template
 * parameters and function arguments
 *
 * @tparam Dimension Integer representing dimension
 * @param type_name String with name of the testing type
 * @param section_description String with human-readable description of the test
 * @return std::string String with name for section
 */
template <int Dimension>
inline std::string get_section_name(const std::string& type_name,
                                    const std::string& section_description) {
  return section_name(section_description)
      .with("T", type_name)
      .with("dimension", Dimension)
      .create();
}

// FIXME: re-enable when marrray is implemented in hipsycl and type_coverage is
// enabled
#ifndef SYCL_CTS_COMPILING_WITH_HIPSYCL
/**
 * @brief Factory function for getting type_pack with fp16 type
 */
inline auto get_fp16_type() {
  static const auto types = named_type_pack<sycl::half>::generate("sycl::half");
  return types;
}

/**
 * @brief Factory function for getting type_pack with fp64 type
 */
inline auto get_fp64_type() {
  static const auto types = named_type_pack<double>::generate("double");
  return types;
}

/**
 * @brief Factory function for getting type_pack with all generic types
 */
inline auto get_full_conformance_type_pack() {
  static const auto types =
      named_type_pack<bool, char, signed char, unsigned char, short int,
                      unsigned short int, int, unsigned int, long int,
                      unsigned long int, long long int, unsigned long long int,
                      float>::generate("bool", "char", "signed char",
                                       "unsigned char", "short int",
                                       "unsigned short int", "int",
                                       "unsigned int", "long int",
                                       "unsigned long int", "long long int",
                                       "unsigned long long int", "float");
  return types;
}

/**
 * @brief Factory function for getting type_pack with generic types
 */
inline auto get_lightweight_type_pack() {
  static const auto types =
      named_type_pack<bool, int, float>::generate("bool", "int", "float");
  return types;
}

/**
 * @brief Factory function for getting type_pack with types that depends on full
 *        conformance mode enabling status
 * @return lightweight or full named_type_pack
 */
inline auto get_conformance_type_pack() {
#if SYCL_CTS_ENABLE_FULL_CONFORMANCE
  return get_full_conformance_type_pack();
#else
  return get_lightweight_type_pack();
#endif  // SYCL_CTS_ENABLE_FULL_CONFORMANCE
}

/**
 * @brief Factory function for getting type_pack with access modes values
 */
inline auto get_access_modes() {
  static const auto access_modes =
      value_pack<sycl::access_mode, sycl::access_mode::read,
                 sycl::access_mode::write,
                 sycl::access_mode::read_write>::generate_named();
  return access_modes;
}

/**
 * @brief Factory function for getting type_pack with dimensions values
 */
inline auto get_dimensions() {
  static const auto dimensions = integer_pack<1, 2, 3>::generate_unnamed();
  return dimensions;
}

/**
 * @brief Factory function for getting type_pack with all (including zero)
 *        dimensions values
 */
inline auto get_all_dimensions() {
  static const auto dimensions = integer_pack<0, 1, 2, 3>::generate_unnamed();
  return dimensions;
}

/**
 * @brief Factory function for getting type_pack with target values
 */
inline auto get_targets() {
  static const auto targets =
      value_pack<sycl::target, sycl::target::device,
                 sycl::target::host_task>::generate_named();
  return targets;
}

/**
 * @brief Function helps to generate type_pack with sycl::vec of all supported
 * sizes
 */
template <typename T, typename StrNameType>
inline auto add_vectors_to_type_pack(StrNameType type_name) {
  return named_type_pack<
      T, sycl::vec<T, 1>, sycl::vec<T, 2>, sycl::vec<T, 4>, sycl::vec<T, 8>,
      sycl::vec<T, 16>>::generate(type_name, "vec<" + type_name + ", 1>",
                                  "vec<" + type_name + ", 2>",
                                  "vec<" + type_name + ", 4>",
                                  "vec<" + type_name + ", 8>",
                                  "vec<" + type_name + ", 16>");
}
#endif  // SYCL_CTS_COMPILING_WITH_HIPSYCL

template <accessor_type AccType>
struct tag_factory {
  static_assert(AccType != AccType,
                "There is no tag support for such accessor type");
};

/**
 * @brief Function helps to get TagT corresponding to AccessMode and Target
 * template parameters
 */
template <>
struct tag_factory<accessor_type::generic_accessor> {
  template <sycl::access_mode AccessMode, sycl::target Target>
  inline static auto get_tag() {
    if constexpr (Target == sycl::target::device) {
      if constexpr (AccessMode == sycl::access_mode::read) {
        return sycl::read_only;
      } else if constexpr (AccessMode == sycl::access_mode::write) {
        return sycl::write_only;
      } else if constexpr (AccessMode == sycl::access_mode::read_write) {
        return sycl::read_write;
      } else {
        static_assert(AccessMode != AccessMode,
                      "Unsupported sycl::access_mode");
      }
    } else if constexpr (Target == sycl::target::host_task) {
      if constexpr (AccessMode == sycl::access_mode::read) {
        return sycl::read_only_host_task;
      } else if constexpr (AccessMode == sycl::access_mode::write) {
        return sycl::write_only_host_task;
      } else if constexpr (AccessMode == sycl::access_mode::read_write) {
        return sycl::read_write_host_task;
      } else {
        static_assert(AccessMode != AccessMode,
                      "Unsupported sycl::access_mode");
      }
    } else {
      static_assert(AccessMode != AccessMode, "Unsupported sycl::target");
    }
  }
};

/**
 * @brief Function helps to get TagT corresponding to AccessMode parameter
 */
template <>
struct tag_factory<accessor_type::host_accessor> {
  template <sycl::access_mode AccessMode>
  inline static auto get_tag() {
    if constexpr (AccessMode == sycl::access_mode::read) {
      return sycl::read_only;
    } else if constexpr (AccessMode == sycl::access_mode::write) {
      return sycl::write_only;
    } else if constexpr (AccessMode == sycl::access_mode::read_write) {
      return sycl::read_write;
    } else {
      static_assert(AccessMode != AccessMode, "Unsupported sycl::access_mode");
    }
  }
};

/**
 * @brief Common function that check constructor post-conditions for empty
 * accessor, and store result in res_acc
 *
 * @tparam TestingAccT Type of testing accessor
 * @tparam ResultAccT  Type of result accessor
 * @param testing_acc Instance of TestingAccT that were constructed with default
 * constructor
 * @param res_acc Instance of result accessor
 */
template <typename TestingAccT, typename ResultAccT>
void check_empty_accessor_constructor_post_conditions(
    TestingAccT testing_acc, ResultAccT res_acc, bool check_iterator_methods) {
  size_t res_i = 0;
  // (empty() == true)
  res_acc[res_i++] = testing_acc.empty() == true;

  // All size queries return 0
  res_acc[res_i++] = testing_acc.byte_size() == 0;
  res_acc[res_i++] = testing_acc.size() == 0;
  res_acc[res_i++] = testing_acc.max_size() == 0;

  if (check_iterator_methods) {
    // The only iterator that can be obtained is nullptr
    res_acc[res_i++] = testing_acc.begin() == testing_acc.end();
    res_acc[res_i++] = testing_acc.cbegin() == testing_acc.cend();
    res_acc[res_i++] = testing_acc.rbegin() == testing_acc.rend();
    res_acc[res_i++] = testing_acc.crbegin() == testing_acc.crend();
  }
}

// FIXME: re-enable when handler.host_task and sycl::errc is implemented in
// hipsycl and computcpp
#if !SYCL_CTS_COMPILING_WITH_HIPSYCL && !SYCL_CTS_COMPILING_WITH_COMPUTECPP

/**
 * @brief Common function that constructs accessor with default constructor
 *and checks post-conditions
 *
 * @tparam AccType Type of the accessor
 * @tparam DataT Type of underlying data
 * @tparam Dimension Dimensions of the accessor
 * @tparam AccessMode Access mode of the accessor
 * @tparam Target Target of accessor
 * @tparam GetAccFunctorT Type of functor for accessor creation
 */
template <accessor_type AccType, typename DataT, int Dimension,
          sycl::access_mode AccessMode = sycl::access_mode::read_write,
          sycl::target Target = sycl::target::device, typename GetAccFunctorT>
void check_def_constructor(GetAccFunctorT get_accessor_functor) {
  auto queue = once_per_unit::get_queue();
  sycl::range<1> r(1);
  const size_t conditions_checks_size = 8;
  bool conditions_check[conditions_checks_size];
  std::fill(conditions_check, conditions_check + conditions_checks_size, true);

  if constexpr (AccType != accessor_type::host_accessor) {
    sycl::buffer res_buf(conditions_check, sycl::range(conditions_checks_size));

    queue
        .submit([&](sycl::handler& cgh) {
          sycl::host_accessor res_acc(res_buf);
          auto acc = get_accessor_functor();
          check_empty_accessor_constructor_post_conditions(acc, res_acc, false);
        })
        .wait_and_throw();
  } else {
    auto acc = get_accessor_functor();
    check_empty_accessor_constructor_post_conditions(acc, conditions_check,
                                                     true);
  }

  for (size_t i = 0; i < conditions_checks_size; i++) {
    CHECK(conditions_check[i]);
  }
}

/**
 * @brief Common function that constructs accessor with zero-length buffer
 *and checks post-conditions
 *
 * @tparam AccType Type of the accessor
 * @tparam DataT Type of underlying data
 * @tparam Dimension Dimensions of the accessor
 * @tparam AccessMode Access mode of the accessor
 * @tparam Target Target of accessor
 * @tparam GetAccFunctorT Type of functor for accessor creation
 */
template <accessor_type AccType, typename DataT, int Dimension,
          sycl::access_mode AccessMode = sycl::access_mode::read_write,
          sycl::target Target = sycl::target::device, typename GetAccFunctorT>
void check_zero_length_buffer_constructor(GetAccFunctorT get_accessor_functor) {
<<<<<<< HEAD
// FIXME Check is disabled due to unresolved issue
//       https://github.com/KhronosGroup/SYCL-Docs/issues/408
#if !SYCL_CTS_COMPILING_WITH_DPCPP
  constexpr int dim_buf = (0 == Dimension) ? 1 : Dimension;
  auto queue = util::get_cts_object::queue();
  sycl::range<dim_buf> r = util::get_cts_object::range<dim_buf>::get(0, 0, 0);
  sycl::buffer<DataT, dim_buf> data_buf(r);
=======
  auto queue = once_per_unit::get_queue();
  sycl::range<Dimension> r =
      util::get_cts_object::range<Dimension>::get(0, 0, 0);
  sycl::buffer<DataT, Dimension> data_buf(r);
>>>>>>> 348e14d0
  const size_t conditions_checks_size = 8;
  bool conditions_check[conditions_checks_size];
  std::fill(conditions_check, conditions_check + conditions_checks_size, true);

  if constexpr (AccType != accessor_type::host_accessor) {
    sycl::buffer res_buf(conditions_check, sycl::range(conditions_checks_size));

    queue
        .submit([&](sycl::handler& cgh) {
          sycl::accessor res_acc(res_buf, cgh);
          auto acc = get_accessor_functor(data_buf, cgh);
          if constexpr (Target == sycl::target::host_task) {
            cgh.host_task([=] {
              check_empty_accessor_constructor_post_conditions(acc, res_acc,
                                                               false);
            });
          } else if constexpr (Target == sycl::target::device) {
            cgh.parallel_for_work_group(r, [=](auto group) {
              check_empty_accessor_constructor_post_conditions(acc, res_acc,
                                                               false);
            });
          }
        })
        .wait_and_throw();
  } else {
    auto acc = get_accessor_functor(data_buf);
    check_empty_accessor_constructor_post_conditions(acc, conditions_check,
                                                     true);
  }

  for (size_t i = 0; i < conditions_checks_size; i++) {
    CHECK(conditions_check[i]);
  }
#endif
}
#endif  // !SYCL_CTS_COMPILING_WITH_HIPSYCL &&
        // !SYCL_CTS_COMPILING_WITH_COMPUTECPP

namespace detail {
/**
 * @brief Wraps callable to make possible chaining foo(boo(arg)) calls by fold
 *        expression
 */
template <typename InvocableT>
class invoke_helper {
  const InvocableT& m_action;

 public:
  invoke_helper(const InvocableT& action) : m_action(action) {}

  template <typename... ArgsT>
  decltype(auto) operator=(ArgsT&&... args) {
    static_assert(std::is_invocable_v<InvocableT, ArgsT...>, "Invalid usage");
    // Returns either by-reference or by-value depending on action return type
    return m_action(std::forward<ArgsT>(args)...);
  }
};
}  // namespace detail

/**
 * @brief Function that tries to read or/and write depending on AccessMode
 * parameter. Results of compare will be stored in res_acc
 *
 * @tparam DataT Type of underlying data
 * @tparam AccessMode Access mode of the accessor
 * @tparam AccT Type of testing accessor
 * @tparam ResultAccT Type of accessor for storing result
 * @param testing_acc Instance of sycl::accessor to read/write
 * @param res_acc Accessor for storing result
 */
template <typename DataT, sycl::access_mode AccessMode, typename AccT,
          typename ResultAccT>
void read_write_zero_dim_acc(AccT testing_acc, ResultAccT res_acc) {
  DataT other_data = value_operations::init<DataT>(expected_val);

  if constexpr (AccessMode != sycl::access_mode::write) {
    DataT acc_ref = testing_acc;
    res_acc[0] = value_operations::are_equal(acc_ref, other_data);
  }
  if constexpr (AccessMode != sycl::access_mode::read) {
    DataT& acc_ref = testing_acc;
    value_operations::assign(acc_ref, changed_val);
  }
}
// FIXME: re-enable when handler.host_task and sycl::errc is implemented in
// hipsycl and computecpp
#if !SYCL_CTS_COMPILING_WITH_HIPSYCL && !SYCL_CTS_COMPILING_WITH_COMPUTECPP

/**
 * @brief Function helps to check zero dimension constructor of accessor
 *
 * @tparam AccType Type of the accessor
 * @tparam DataT Type of underlying data
 * @tparam Dimension Dimensions of the accessor
 * @tparam AccessMode Access mode of the accessor
 * @tparam Target Target of accessor
 * @param get_accessor_functor Functor for accessor creation
 * @param modify_accessor Functors to check either accessor modification or
 *        copy, move or conversion between accessor types; a sequence is empty
 *        by default
 */
template <accessor_type AccType, typename DataT, sycl::access_mode AccessMode,
          sycl::target Target = sycl::target::device, typename GetAccFunctorT,
          typename... ModifyAccFunctorsT>
void check_zero_dim_constructor(GetAccFunctorT get_accessor_functor,
                                ModifyAccFunctorsT... modify_accessor) {
  auto queue = once_per_unit::get_queue();
  sycl::range<1> r(1);
  DataT some_data = value_operations::init<DataT>(expected_val);

  bool compare_res = false;

  if constexpr (AccType != accessor_type::host_accessor) {
    sycl::buffer res_buf(&compare_res, r);
    sycl::buffer<DataT, 1> data_buf(&some_data, r);

    queue
        .submit([&](sycl::handler& cgh) {
          sycl::accessor res_acc(res_buf, cgh);

          auto acc = get_accessor_functor(data_buf, cgh);
          if constexpr (AccType == accessor_type::generic_accessor) {
            if (acc.is_placeholder()) {
              cgh.require(acc);
            }
          }
          if constexpr (Target == sycl::target::host_task) {
            cgh.host_task([=] {
              // We are free either to create new accessor instance or to
              // modify original accessor and provide reference to it;
              // a reference to original accessor would be used if there was
              // no any modify_accessor functor passed
              auto&& acc_instance =
                  (detail::invoke_helper{modify_accessor} = ... = acc);
              read_write_zero_dim_acc<DataT, AccessMode>(acc_instance, res_acc);
            });
          } else if constexpr (Target == sycl::target::device) {
            cgh.parallel_for_work_group(r, [=](sycl::group<1>) {
              auto&& acc_instance =
                  (detail::invoke_helper{modify_accessor} = ... = acc);
              read_write_zero_dim_acc<DataT, AccessMode>(acc_instance, res_acc);
            });
          } else {
            static_assert(Target != Target, "Unexpected accessor type");
          }
        })
        .wait_and_throw();
  } else {
    sycl::buffer<DataT, 1> data_buf(&some_data, r);
    auto acc = get_accessor_functor(data_buf);
    auto&& acc_instance = (detail::invoke_helper{modify_accessor} = ... = acc);

    // Argument for storing result should support subscript operator
    bool compare_res_arr[1]{false};
    read_write_zero_dim_acc<DataT, AccessMode>(acc_instance, compare_res_arr);
    compare_res = compare_res_arr[0];
  }

  if constexpr (AccessMode != sycl::access_mode::write) {
    CHECK(compare_res);
  }

  // When testing local_accessor we should skip this check, as local
  // accessor can't modify host memory
  if constexpr (AccType != accessor_type::local_accessor) {
    if constexpr (AccessMode != sycl::access_mode::read) {
      CHECK(value_operations::are_equal(some_data, changed_val));
    }
  }
}
#endif  // !SYCL_CTS_COMPILING_WITH_HIPSYCL &&
        // !SYCL_CTS_COMPILING_WITH_COMPUTECPP

/**
 * @brief Function that tries to read or/and write depending on AccessMode
 * parameter. Results of compare will be stored in res_acc
 *
 * @tparam DataT Type of underlying data
 * @tparam Dimension Dimensions of the accessor
 * @tparam AccessMode Access mode of the accessor
 * @tparam AccT Type of testing accessor
 * @tparam ResultAccT Type of accessor for storing result
 * @param testing_acc Instance of sycl::accessor to read/write
 * @param res_acc Accessor for storing result
 */
template <typename DataT, int Dimension, sycl::access_mode AccessMode,
          typename AccT, typename ResultAccT>
void read_write_acc(AccT testing_acc, ResultAccT res_acc) {
  DataT other_data = value_operations::init<DataT>(expected_val);
  auto id = util::get_cts_object::id<Dimension>::get(0, 0, 0);

  if constexpr (AccessMode != sycl::access_mode::write) {
    res_acc[0] = value_operations::are_equal(testing_acc[id], other_data);
  }
  if constexpr (AccessMode != sycl::access_mode::read) {
    value_operations::assign(testing_acc[id], changed_val);
  }
}

// FIXME: re-enable when handler.host_task and sycl::errc is implemented in
// hipsycl and computecpp
#if !SYCL_CTS_COMPILING_WITH_HIPSYCL && !SYCL_CTS_COMPILING_WITH_COMPUTECPP

/**
 * @brief Function helps to check common constructor of accessor
 *
 * @tparam AccType Type of the accessor
 * @tparam DataT Type of underlying data
 * @tparam Dimension Dimensions of the accessor
 * @tparam AccessMode Access mode of the accessor
 * @tparam Target Target of accessor
 * @param r Range for accessors buffer
 * @param get_accessor_functor Functor for accessor creation
 * @param modify_accessor Functors to check either accesor modification or copy,
 *         move or conversion between accessor types; a sequence is empty by
 *         default
 */
template <accessor_type AccType, typename DataT, int Dimension,
          sycl::access_mode AccessMode,
          sycl::target Target = sycl::target::device, typename GetAccFunctorT,
          typename... ModifyAccFunctorsT>
void check_common_constructor(GetAccFunctorT get_accessor_functor,
                              ModifyAccFunctorsT... modify_accessor) {
<<<<<<< HEAD
  constexpr int buf_dims = (0 == Dimension) ? 1 : Dimension;
  auto r = util::get_cts_object::range<buf_dims>::get(1, 1, 1);
  auto queue = util::get_cts_object::queue();
=======
  auto queue = once_per_unit::get_queue();
>>>>>>> 348e14d0
  bool compare_res = false;
  DataT some_data = value_operations::init<DataT>(expected_val);

  if constexpr (AccType != accessor_type::host_accessor) {
    sycl::buffer res_buf(&compare_res, sycl::range(1));
    sycl::buffer<DataT, buf_dims> data_buf(&some_data, r);

    queue
        .submit([&](sycl::handler& cgh) {
          sycl::accessor res_acc(res_buf, cgh);
          auto acc = get_accessor_functor(data_buf, cgh);

          if constexpr (AccType == accessor_type::generic_accessor) {
            if (acc.is_placeholder()) {
              cgh.require(acc);
            }
          }

          if constexpr (Target == sycl::target::host_task) {
            cgh.host_task([=] {
              auto&& acc_instance =
                  (detail::invoke_helper{modify_accessor} = ... = acc);
              if constexpr (0 != Dimension) {
                read_write_acc<DataT, Dimension, AccessMode>(acc_instance,
                                                             res_acc);
              } else {
                read_write_zero_dim_acc<DataT, AccessMode>(acc_instance,
                                                           res_acc);
              }
            });
          } else if constexpr (Target == sycl::target::device) {
            cgh.parallel_for_work_group(
                sycl::range(1), [=](sycl::group<1>) {
                  auto&& acc_instance =
                      (detail::invoke_helper{modify_accessor} = ... = acc);
                  if constexpr (0 != Dimension) {
                    read_write_acc<DataT, Dimension, AccessMode>(acc_instance,
                                                                 res_acc);
                  } else {
                    read_write_zero_dim_acc<DataT, AccessMode>(acc_instance,
                                                               res_acc);
                  }
                });
          } else {
            static_assert(Target != Target, "Unexpected accessor type");
          }
        })
        .wait_and_throw();
  } else {
    sycl::buffer<DataT, buf_dims> data_buf(&some_data, r);
    auto acc = get_accessor_functor(data_buf);
    auto&& acc_instance = (detail::invoke_helper{modify_accessor} = ... = acc);

    // Argument for storing result should support subscript operator
    bool compare_res_arr[1]{false};
    if constexpr (0 != Dimension) {
      read_write_acc<DataT, Dimension, AccessMode>(acc_instance,
                                                   compare_res_arr);
    } else {
      read_write_zero_dim_acc<DataT, AccessMode>(acc_instance, compare_res_arr);
    }
    compare_res = compare_res_arr[0];
  }

  if constexpr (AccessMode != sycl::access_mode::write) {
    CHECK(compare_res);
  }

  // When testing local_accessor we should skip this check, as local
  // accessor can't modify host memory
  if constexpr (AccType != accessor_type::local_accessor) {
    if constexpr (AccessMode != sycl::access_mode::read) {
      CHECK(value_operations::are_equal(some_data, changed_val));
    }
  }
}

/**
 * @brief Function helps to check if passing of a placeholder accessor triggers
 * the exception
 *
 * @tparam AccType Type of the accessor
 * @tparam DataT Type of underlying data
 * @tparam Dimension Dimensions of the accessor
 * @tparam AccessMode Access mode of the accessor
 * @tparam Target Target of accessor
 * @param r Range for accessors buffer
 * @param get_accessor_functor Functor for accessor creation
 */
template <typename DataT, sycl::target Target, int Dimension,
          typename GetAccFunctorT, typename OpT>
void run_placeholder_accessor_exception(GetAccFunctorT get_accessor_functor,
                                        OpT memory_operation,
                                        std::string op_name) {
<<<<<<< HEAD
  constexpr int buf_dims = (0 == Dimension) ? 1 : Dimension;
  auto r = util::get_cts_object::range<buf_dims>::get(1, 1, 1);
  auto queue = util::get_cts_object::queue();
=======
  auto queue = once_per_unit::get_queue();
>>>>>>> 348e14d0
  DataT some_data = value_operations::init<DataT>(expected_val);
  using T = std::remove_const_t<DataT>;
  T other_data = value_operations::init<T>(changed_val);

  {
    sycl::buffer<DataT, buf_dims> data_buf(&some_data, r);
    sycl::buffer<T, buf_dims> other_buf(&other_data, r);

    auto action = [&] {
      queue
          .submit([&](sycl::handler& cgh) {
            auto acc = get_accessor_functor(data_buf);
            sycl::accessor<T, Dimension, sycl::access_mode::read_write, Target>
                other_acc(other_buf, cgh);
            memory_operation(acc, cgh, other_acc);
          })
          .wait_and_throw();
    };
    INFO(
        "Implementation has to throw a sycl::exception with "
        "sycl::errc::kernel_argument when a placeholder accessor is passed to "
        "the command. Check for " +
        op_name);
    CHECK_THROWS_MATCHES(
        action(), sycl::exception,
        sycl_cts::util::equals_exception(sycl::errc::kernel_argument));
  }
}

template <int Dimension, typename Acc1, typename Acc2>
void acc_first_element_assign(Acc1& acc, Acc2& acc2) {
  if constexpr (0 != Dimension) {
    acc2[sycl::id<Dimension>()] = acc[sycl::id<Dimension>()];
  } else {
    acc2 = acc;
  }
}

/**
 * @brief Function helps to check if passing of a placeholder accessor triggers
 * the exception
 *
 * @tparam DataT Type of underlying data
 * @tparam Dimension Dimensions of the accessor
 * @tparam AccessMode Access mode of the accessor
 * @tparam Target Target of accessor
 * @param r Range for accessors buffer
 * @param get_accessor_functor Functor for accessor creation
 */
template <typename DataT, int Dimension, sycl::access_mode AccessMode,
          sycl::target Target, typename GetAccFunctorT>
void check_placeholder_accessor_exception(GetAccFunctorT get_accessor_functor) {
  constexpr int buf_dims = (0 == Dimension) ? 1 : Dimension;
  auto r = util::get_cts_object::range<buf_dims>::get(1, 1, 1);
  if constexpr (Target == sycl::target::host_task) {
    auto host_task = [&](auto& acc, auto& cgh, auto& acc2) {
      cgh.host_task([=] { acc_first_element_assign<Dimension>(acc, acc2); });
    };
    run_placeholder_accessor_exception<DataT, Target, Dimension>(
        get_accessor_functor, host_task, "host_task");
  } else {
    auto single_task = [&](auto& acc, auto& cgh, auto& acc2) {
      cgh.single_task([=] { acc_first_element_assign<Dimension>(acc, acc2); });
    };
    run_placeholder_accessor_exception<DataT, Target, Dimension>(
        get_accessor_functor, single_task, "single_task");

    auto parallel_for_range = [&](auto& acc, auto& cgh, auto& acc2) {
      cgh.parallel_for(r, [=](auto item) {
        acc_first_element_assign<Dimension>(acc, acc2);
      });
    };
    run_placeholder_accessor_exception<DataT, Target, Dimension>(
        get_accessor_functor, parallel_for_range, "parallel_for with range");

    auto parallel_for_nd_range = [&](auto& acc, auto& cgh, auto& acc2) {
      cgh.parallel_for(sycl::nd_range<buf_dims>(r, r), [=](auto nd_item) {
        acc_first_element_assign<Dimension>(acc, acc2);
      });
    };
    run_placeholder_accessor_exception<DataT, Target, Dimension>(
        get_accessor_functor, parallel_for_nd_range,
        "parallel_for with nd_range");

    auto parallel_for_work_group = [&](auto& acc, auto& cgh, auto& acc2) {
      cgh.parallel_for_work_group(r, [=](auto group) {
        acc_first_element_assign<Dimension>(acc, acc2);
      });
    };
    run_placeholder_accessor_exception<DataT, Target, Dimension>(
        get_accessor_functor, parallel_for_work_group,
        "parallel_for_work_group");

    auto update_host = [&](auto& acc, auto& cgh, auto& acc2) {
      cgh.update_host(acc);
    };
    run_placeholder_accessor_exception<DataT, Target, Dimension>(
        get_accessor_functor, update_host, "update_host");

    if constexpr (AccessMode != sycl::access_mode::write) {
      auto copy_to_shared = [&](auto& acc, auto& cgh, auto& acc2) {
        using T = std::remove_const_t<DataT>;
        std::shared_ptr<T> dest(new T);
        cgh.copy(acc, dest);
      };
      run_placeholder_accessor_exception<DataT, Target, Dimension>(
          get_accessor_functor, copy_to_shared, "copy to std::shared_ptr");

      auto copy_to_pointer = [&](auto& acc, auto& cgh, auto& acc2) {
        using T = std::remove_const_t<DataT>;
        T val;
        T* dest = &val;
        cgh.copy(acc, dest);
      };
      run_placeholder_accessor_exception<DataT, Target, Dimension>(
          get_accessor_functor, copy_to_pointer, "copy to pointer");

      auto copy_to_acc = [&](auto& acc, auto& cgh, auto& acc2) {
        cgh.copy(acc, acc2);
      };
      run_placeholder_accessor_exception<DataT, Target, Dimension>(
          get_accessor_functor, copy_to_acc, "copy to new accessor");
    }

    if constexpr (AccessMode != sycl::access_mode::read) {
      auto copy_shared = [&](auto& acc, auto& cgh, auto& acc2) {
        using T = std::remove_const_t<DataT>;
        std::shared_ptr<T> src(new T);
        cgh.copy(src, acc);
      };
      run_placeholder_accessor_exception<DataT, Target, Dimension>(
          get_accessor_functor, copy_shared, "copy std::shared_ptr");

      auto copy_pointer = [&](auto& acc, auto& cgh, auto& acc2) {
        using T = std::remove_const_t<DataT>;
        T val;
        T* src = &val;
        cgh.copy(src, acc);
      };
      run_placeholder_accessor_exception<DataT, Target, Dimension>(
          get_accessor_functor, copy_shared, "copy pointer");

      auto copy_acc = [&](auto& acc, auto& cgh, auto& acc2) {
        cgh.copy(acc2, acc);
      };
      run_placeholder_accessor_exception<DataT, Target, Dimension>(
          get_accessor_functor, copy_acc, "copy new accessor");

      auto fill = [&](auto& acc, auto& cgh, auto& acc2) {
        using T = std::remove_const_t<DataT>;
        T val = T(changed_val);
        cgh.fill(acc, val);
      };
      run_placeholder_accessor_exception<DataT, Target, Dimension>(
          get_accessor_functor, fill, "fill");
    }
  }
}
#endif  // !SYCL_CTS_COMPILING_WITH_HIPSYCL &&
        // !SYCL_CTS_COMPILING_WITH_COMPUTECPP
/**
 * @brief Function mainly for testing no_init property. The function tries to
 * write to the accessor and only after that tries to read from the accessor.
 *
 * @tparam AccT Type of testing accessor
 * @tparam ResultAccT Type of accessor for storing result
 * @param testing_acc Instance of sycl::accessor to read/write
 * @param res_acc Accessor for storing result
 */
template <typename DataT, int Dimension, sycl::access_mode AccessMode,
          typename AccT, typename ResultAccT>
void write_read_acc(AccT testing_acc, ResultAccT res_acc) {
  DataT expected_data = value_operations::init<DataT>(changed_val);
  if constexpr (0 != Dimension) {
    auto id = util::get_cts_object::id<Dimension>::get(0, 0, 0);
    value_operations::assign(testing_acc[id], changed_val);
    if constexpr (AccessMode == sycl::access_mode::read_write) {
      res_acc[0] = value_operations::are_equal(testing_acc[id], expected_data);
    }
  } else {
    DataT& acc_ref = testing_acc;
    value_operations::assign(acc_ref, changed_val);
    if constexpr (AccessMode == sycl::access_mode::read_write) {
      res_acc[0] = value_operations::are_equal(acc_ref, expected_data);
    }
  }
}
// FIXME: re-enable when handler.host_task and sycl::errc is implemented
#if !SYCL_CTS_COMPILING_WITH_HIPSYCL && !SYCL_CTS_COMPILING_WITH_COMPUTECPP

template <accessor_type AccType, typename DataT, int Dimension,
          sycl::access_mode AccessMode, sycl::target Target>
class kernel_no_init_prop;

/**
 * @brief Function helps to check accessor constructor with no_init property
 *
 * @tparam GetAccFunctorT Type of functor that constructs testing accessor
 */
template <accessor_type AccType, typename DataT, int Dimension,
          sycl::access_mode AccessMode,
          sycl::target Target = sycl::target::device, typename GetAccFunctorT>
<<<<<<< HEAD
void check_no_init_prop(GetAccFunctorT get_accessor_functor) {
  constexpr int dim_buf = (0 == Dimension) ? 1 : Dimension;
  const auto r = util::get_cts_object::range<dim_buf>::get(1, 1, 1);
  auto queue = util::get_cts_object::queue();
=======
void check_no_init_prop(GetAccFunctorT get_accessor_functor,
                        const sycl::range<Dimension> r) {
  auto queue = once_per_unit::get_queue();
>>>>>>> 348e14d0
  bool compare_res = false;
  DataT some_data = value_operations::init<DataT>(expected_val);

  if constexpr (AccType != accessor_type::host_accessor) {
    sycl::buffer res_buf(&compare_res, sycl::range(1));
    sycl::buffer<DataT, dim_buf> data_buf(&some_data, r);

    queue
        .submit([&](sycl::handler& cgh) {
          sycl::accessor res_acc(res_buf, cgh);

          auto acc = get_accessor_functor(data_buf, cgh);

          if (Target == sycl::target::host_task) {
            cgh.host_task([=] {
              write_read_acc<DataT, Dimension, AccessMode>(acc, res_acc);
            });
          } else if (Target == sycl::target::device) {
            cgh.parallel_for_work_group(sycl::range(1), [=](sycl::group<1>) {
              write_read_acc<DataT, Dimension, AccessMode>(acc, res_acc);
            });
          }
        })
        .wait_and_throw();
  } else {
    sycl::buffer<DataT, dim_buf> data_buf(&some_data, r);
    auto acc = get_accessor_functor(data_buf);
    // Argument for storing result should support subscript operator
    bool compare_res_arr[1]{false};
    write_read_acc<DataT, Dimension, AccessMode>(acc, compare_res_arr);
    compare_res = compare_res_arr[0];
  }

  CHECK(value_operations::are_equal(some_data, changed_val));
  if constexpr (AccessMode == sycl::access_mode::read_write) {
    CHECK(compare_res);
  }
}

/**
 * @brief Function helps to verify that constructor of accessor with no_init
 * property and access_mode::read triggers an exception
 *
 * @tparam GetAccFunctorT Type of functor that constructs testing accessor
 */
template <accessor_type AccType, typename DataT, int Dimension,
          sycl::target Target = sycl::target::device, typename GetAccFunctorT>
<<<<<<< HEAD
void check_no_init_prop_exception(GetAccFunctorT construct_acc) {
  constexpr int dim_buf = (0 == Dimension) ? 1 : Dimension;
  const auto r = util::get_cts_object::range<dim_buf>::get(1, 1, 1);
  auto queue = util::get_cts_object::queue();
=======
void check_no_init_prop_exception(GetAccFunctorT construct_acc,
                                  const sycl::range<Dimension> r) {
  auto queue = once_per_unit::get_queue();
>>>>>>> 348e14d0
  DataT some_data = value_operations::init<DataT>(expected_val);
  {
    sycl::buffer<DataT, dim_buf> data_buf(&some_data, r);

    if constexpr (AccType != accessor_type::host_accessor) {
      auto action = [&] { construct_acc(queue, data_buf); };
      CHECK_THROWS_MATCHES(
          action(), sycl::exception,
          sycl_cts::util::equals_exception(sycl::errc::invalid));
    } else {
      auto action = [&] { construct_acc(data_buf); };
      CHECK_THROWS_MATCHES(
          action(), sycl::exception,
          sycl_cts::util::equals_exception(sycl::errc::invalid));
    }
  }
}
#endif  // !SYCL_CTS_COMPILING_WITH_HIPSYCL &&
        // !SYCL_CTS_COMPILING_WITH_COMPUTECPP
/**
 * @brief Function tests AccT::get_pointer() method

 * @tparam AccT Type of testing accessor
 * @tparam T Type of underlying data
 */
template <typename T, typename AccT>
void test_accessor_ptr(AccT& accessor, T expected_data) {
  INFO("check get_pointer() method");
  auto acc_pointer = accessor.get_pointer();
  STATIC_CHECK(std::is_same_v<decltype(acc_pointer),
                              std::add_pointer_t<typename AccT::value_type>>);
  CHECK(value_operations::are_equal(*acc_pointer, expected_data));
}

// FIXME: re-enable when sycl::access::decorated enumeration is implemented in
// hipsycl and computecpp
#if !SYCL_CTS_COMPILING_WITH_HIPSYCL && !SYCL_CTS_COMPILING_WITH_COMPUTECPP
template <typename T, typename AccT, typename AccRes>
void test_accessor_ptr_device(AccT& accessor, T expected_data,
                              AccRes& res_acc) {
  auto acc_multi_ptr_no =
      accessor.template get_multi_ptr<sycl::access::decorated::no>();
  res_acc[0] = std::is_same_v<
      decltype(acc_multi_ptr_no),
      typename AccT::template accessor_ptr<sycl::access::decorated::no>>;
  res_acc[0] &= value_operations::are_equal(*acc_multi_ptr_no, expected_data);

  auto acc_multi_ptr_yes =
      accessor.template get_multi_ptr<sycl::access::decorated::yes>();
  res_acc[0] &= std::is_same_v<
      decltype(acc_multi_ptr_yes),
      typename AccT::template accessor_ptr<sycl::access::decorated::yes>>;
  res_acc[0] &= value_operations::are_equal(*(acc_multi_ptr_yes.get_raw()),
                                            expected_data);

  auto acc_pointer = accessor.get_pointer();
  res_acc[0] &= std::is_same_v<decltype(acc_pointer),
                               std::add_pointer_t<typename AccT::value_type>>;
  res_acc[0] &= value_operations::are_equal(*acc_pointer, expected_data);
}
#endif  // !SYCL_CTS_COMPILING_WITH_HIPSYCL &&
        // !SYCL_CTS_COMPILING_WITH_COMPUTECPP
/**
 * @brief Function checks common buffer and local accessor member functions
 */
template <typename AccT>
void test_accessor_methods_common(const AccT& accessor,
                                  const size_t expected_byte_size,
                                  const size_t expected_size) {
  {
    INFO("check byte_size() method");
    auto acc_byte_size = accessor.byte_size();
    STATIC_CHECK(
        std::is_same_v<decltype(acc_byte_size), typename AccT::size_type>);
    CHECK(acc_byte_size == expected_byte_size);
  }
  {
    INFO("check size() method");
    auto acc_size = accessor.size();
    STATIC_CHECK(std::is_same_v<decltype(acc_size), typename AccT::size_type>);
    CHECK(acc_size == expected_size);
  }
  {
    INFO("check max_size() method");
    auto acc_max_size = accessor.max_size();
    STATIC_CHECK(
        std::is_same_v<decltype(acc_max_size), typename AccT::size_type>);
  }
  {
    INFO("check empty() method");
    auto acc_empty = accessor.empty();
    STATIC_CHECK(std::is_same_v<decltype(acc_empty), bool>);
    CHECK(acc_empty == (expected_size == 0));
  }
}

template <typename AccT, int dims>
void test_accessor_get_range_method(const AccT& accessor,
                                    const sycl::range<dims>& expected_range) {
  {
    INFO("check get_range() method");
    auto acc_range = accessor.get_range();
    STATIC_CHECK(std::is_same_v<decltype(acc_range), sycl::range<dims>>);
    CHECK(acc_range == expected_range);
  }
}

template <typename AccT, int dims>
void test_accessor_get_offset_method(const AccT& accessor,
                                     const sycl::id<dims>& expected_offset) {
  INFO("check get_offset() method");
  auto acc_offset = accessor.get_offset();
  STATIC_CHECK(std::is_same_v<decltype(acc_offset), sycl::id<dims>>);
  CHECK(acc_offset == expected_offset);
}

template <typename AccT, int dims>
void test_accessor_range_methods(const AccT& accessor,
                                 const sycl::range<dims>& expected_range,
                                 const sycl::id<dims>& expected_offset) {
  test_accessor_get_range_method<AccT, dims>(accessor, expected_range);
  test_accessor_get_offset_method<AccT, dims>(accessor, expected_offset);
}

/**
 * @brief Function invokes \c has_property() member function with \c PropT
 * property and verifies that true returns
 *
 * @tparam GetAccFunctorT Type of functor that constructs testing accessor
 */
template <accessor_type AccType, typename DataT, int Dimension, typename PropT,
          typename GetAccFunctorT>
<<<<<<< HEAD
void check_has_property_member_func(GetAccFunctorT construct_acc) {
  constexpr int dim_buf = (0 == Dimension) ? 1 : Dimension;
  const auto r = util::get_cts_object::range<dim_buf>::get(1, 1, 1);
  auto queue = util::get_cts_object::queue();
=======
void check_has_property_member_func(GetAccFunctorT construct_acc,
                                    const sycl::range<Dimension> r) {
  auto queue = once_per_unit::get_queue();
>>>>>>> 348e14d0
  bool compare_res = false;
  DataT some_data = value_operations::init<DataT>(expected_val);
  sycl::buffer<DataT, dim_buf> data_buf(&some_data, r);

  if constexpr (AccType != accessor_type::host_accessor) {
    queue
        .submit([&](sycl::handler& cgh) {
          auto acc = construct_acc(data_buf, cgh);
          compare_res = acc.template has_property<sycl::property::no_init>();
        })
        .wait_and_throw();
  } else {
    auto acc = construct_acc(data_buf);
    compare_res = acc.template has_property<sycl::property::no_init>();
  }
  CHECK(compare_res);
}

/**
 * @brief Function invokes \c has_property() member function without \c PropT
 * property and verifies that false returns
 *
 * @tparam GetAccFunctorT Type of functor that constructs testing accessor
 */
template <accessor_type AccType, typename DataT, int Dimension,
          typename GetAccFunctorT>
<<<<<<< HEAD
void check_has_property_member_without_no_init(GetAccFunctorT construct_acc) {
  constexpr int dim_buf = (0 == Dimension) ? 1 : Dimension;
  const auto r = util::get_cts_object::range<dim_buf>::get(1, 1, 1);
  auto queue = util::get_cts_object::queue();
=======
void check_has_property_member_without_no_init(GetAccFunctorT construct_acc,
                                               const sycl::range<Dimension> r) {
  auto queue = once_per_unit::get_queue();
>>>>>>> 348e14d0
  bool compare_res = false;
  DataT some_data = value_operations::init<DataT>(expected_val);
  sycl::buffer<DataT, dim_buf> data_buf(&some_data, r);

  if constexpr (AccType != accessor_type::host_accessor) {
    queue
        .submit([&](sycl::handler& cgh) {
          auto acc = construct_acc(data_buf, cgh);
          compare_res = acc.template has_property<sycl::property::no_init>();
        })
        .wait_and_throw();
  } else {
    auto acc = construct_acc(data_buf);
    compare_res = acc.template has_property<sycl::property::no_init>();
  }
  CHECK(!compare_res);
}

/**
 * @brief Function invokes \c get_property() member function with \c PropT
 * property and verifies that exception occures
 *
 * @tparam GetAccFunctorT Type of functor that constructs testing accessor
 */
template <accessor_type AccType, typename DataT, int Dimension, typename PropT,
          typename GetAccFunctorT>
<<<<<<< HEAD
void check_get_property_member_func(GetAccFunctorT construct_acc) {
  constexpr int dim_buf = (0 == Dimension) ? 1 : Dimension;
  const auto r = util::get_cts_object::range<dim_buf>::get(1, 1, 1);
  auto queue = util::get_cts_object::queue();
=======
void check_get_property_member_func(GetAccFunctorT construct_acc,
                                    const sycl::range<Dimension> r) {
  auto queue = once_per_unit::get_queue();
>>>>>>> 348e14d0
  DataT some_data = value_operations::init<DataT>(expected_val);
  sycl::buffer<DataT, dim_buf> data_buf(&some_data, r);

  if constexpr (AccType != accessor_type::host_accessor) {
    queue
        .submit([&](sycl::handler& cgh) {
          auto acc = construct_acc(data_buf, cgh);
          auto acc_prop = acc.template get_property<PropT>();
          CHECK(std::is_same_v<PropT, decltype(acc_prop)>);
        })
        .wait_and_throw();
  } else {
    auto acc = construct_acc(data_buf);
    auto acc_prop = acc.template get_property<PropT>();
    CHECK(std::is_same_v<PropT, decltype(acc_prop)>);
  }
}

// FIXME: re-enable when handler.host_task and sycl::errc is implemented in
// hipsycl and computecpp
#if !SYCL_CTS_COMPILING_WITH_HIPSYCL && !SYCL_CTS_COMPILING_WITH_COMPUTECPP
/**
 * @brief Function invokes \c get_property() member function without \c PropT
 * property and verifies that false returns
 *
 * @tparam GetAccFunctorT Type of functor that constructs testing accessor
 */
template <accessor_type AccType, typename DataT, int Dimension,
          typename GetAccFunctorT>
<<<<<<< HEAD
void check_get_property_member_without_no_init(GetAccFunctorT construct_acc) {
  constexpr int dim_buf = (0 == Dimension) ? 1 : Dimension;
  const auto r = util::get_cts_object::range<dim_buf>::get(1, 1, 1);
  auto queue = util::get_cts_object::queue();
=======
void check_get_property_member_without_no_init(GetAccFunctorT construct_acc,
                                               const sycl::range<Dimension> r) {
  auto queue = once_per_unit::get_queue();
>>>>>>> 348e14d0
  DataT some_data = value_operations::init<DataT>(expected_val);
  sycl::buffer<DataT, dim_buf> data_buf(&some_data, r);

  if constexpr (AccType != accessor_type::host_accessor) {
    queue
        .submit([&](sycl::handler& cgh) {
          auto acc = construct_acc(data_buf, cgh);
          auto action = [&] {
            acc.template get_property<sycl::property::no_init>();
          };
          CHECK_THROWS_MATCHES(
              action(), sycl::exception,
              sycl_cts::util::equals_exception(sycl::errc::invalid));
        })
        .wait_and_throw();
  } else {
    auto acc = construct_acc(data_buf);
    auto action = [&] { acc.template get_property<sycl::property::no_init>(); };
    CHECK_THROWS_MATCHES(action(), sycl::exception,
                         sycl_cts::util::equals_exception(sycl::errc::invalid));
  }
}
#endif  // SYCL_CTS_COMPILING_WITH_HIPSYCL &&
        // !SYCL_CTS_COMPILING_WITH_COMPUTECPP
/**
 * @brief Function checks common buffer and local accessor member types
 */
template <typename T, typename AccT, sycl::access_mode mode>
void test_accessor_types_common() {
  if constexpr (mode != sycl::access_mode::read) {
    STATIC_CHECK(std::is_same_v<typename AccT::value_type, T>);
  } else {
    STATIC_CHECK(std::is_same_v<typename AccT::value_type, const T>);
  }
  STATIC_CHECK(
      std::is_same_v<typename AccT::reference, typename AccT::value_type&>);
  STATIC_CHECK(std::is_same_v<typename AccT::const_reference, const T&>);
  STATIC_CHECK(std::is_same_v<typename AccT::size_type, size_t>);
}

template <typename T, typename AccT, int dims>
decltype(auto) get_subscript_overload(const AccT& accessor, size_t index) {
  if constexpr (dims == 1) return accessor[index];
  if constexpr (dims == 2) return accessor[index][index];
  if constexpr (dims == 3) return accessor[index][index][index];
}

// Helper function to increment id linearly according to its linear position
// id2+(id1*r2)+(id0*r1*r2) for dims = 3 or id1+(id0*r1) for dims = 2
//
// Incrementing index of last dimension if it not yet reached end of the range
// otherwise reseting it and trying to increment index of previous dimension.
template <int dims>
sycl::id<dims> next_id_linearly(sycl::id<dims> id, size_t size) {
  for (int i = dims - 1; i >= 0; i--) {
    if (id[i] < size - 1) {
      id[i]++;
      break;
    } else {
      id[i] = 0;
    }
  }
  return id;
}

// FIXME: re-enable when handler.host_task is implemented in hipsycl
#ifndef SYCL_CTS_COMPILING_WITH_HIPSYCL

template <accessor_type AccType, typename T, int dims,
          sycl::access_mode AccessMode, sycl::target Target>
class kernel_linearization;

/**
 * @brief Common function that checks correct linearization for generic
 *        and host constructors
 *
 * @tparam AccType Type of the accessor
 * @tparam T Type of underlying data
 * @tparam Dimension Dimensions of the accessor
 * @tparam AccessMode Access mode of the accessor
 * @tparam Target Target of accessor
 */
template <accessor_type AccType, typename T, int dims,
          sycl::access_mode AccessMode = sycl::access_mode::read_write,
          sycl::target Target = sycl::target::device>
void check_linearization() {
  constexpr size_t range_size = 2;
  constexpr size_t buff_size = (dims == 3) ? 2 * 2 * 2 : 2 * 2;

  auto range = util::get_cts_object::range<dims>::get(range_size, range_size,
                                                      range_size);

  std::remove_const_t<T> data[buff_size];
  std::iota(data, (data + range.size()), 0);
  sycl::buffer<T, dims> data_buf(data, range);

  if constexpr (AccType != accessor_type::host_accessor) {
    auto queue = once_per_unit::get_queue();
    auto r = util::get_cts_object::range<dims>::get(1, 1, 1);
    bool res = true;
    {
      sycl::buffer<T, dims> data_buf(data, range);
      sycl::buffer res_buf(&res, sycl::range(1));
      queue
          .submit([&](sycl::handler& cgh) {
            sycl::accessor<T, dims, AccessMode, Target> acc(data_buf, cgh);

            if constexpr (Target == sycl::target::device) {
              sycl::accessor res_acc(res_buf, cgh);
              cgh.single_task([=] {
                sycl::id<dims> id{};
                for (auto& elem : acc) {
                  res_acc[0] &= value_operations::are_equal(elem, acc[id]);
                  id = next_id_linearly(id, range_size);
                }
              });
            } else {
              cgh.host_task([=] {
                sycl::id<dims> id{};
                for (auto& elem : acc) {
                  CHECK(value_operations::are_equal(elem, acc[id]));
                  id = next_id_linearly(id, range_size);
                }
              });
            }
          })
          .wait_and_throw();
    }
    if constexpr (Target == sycl::target::device) CHECK(res);

  } else {
    sycl::host_accessor<T, dims, AccessMode> acc(data_buf);
    sycl::id<dims> id{};
    for (auto& elem : acc) {
      CHECK(value_operations::are_equal(elem, acc[id]));
      id = next_id_linearly(id, range_size);
    }
  }
}
#endif

template <int dims, typename AccT>
typename AccT::reference get_accessor_reference(const AccT& acc) {
  if constexpr (0 == dims) {
    typename AccT::reference aref = acc;
    return aref;
  } else {
    return acc[sycl::id<dims>()];
  }
}

template <typename AccT, typename T = int>
void test_begin_end_host(AccT& accessor, T exp_first = {}, T exp_last = {},
                         bool empty = true) {
  {
    INFO("check begin() method");
    auto it = accessor.begin();
    STATIC_CHECK(std::is_same_v<decltype(it), typename AccT::iterator>);
    if (!empty) CHECK(value_operations::are_equal(*it, exp_first));
  }
  {
    INFO("check end() method");
    auto it = accessor.end();
    STATIC_CHECK(std::is_same_v<decltype(it), typename AccT::iterator>);
    if (!empty) CHECK(value_operations::are_equal(*(--it), exp_last));
  }
  {
    INFO("check cbegin() method");
    auto it = accessor.cbegin();
    STATIC_CHECK(std::is_same_v<decltype(it), typename AccT::const_iterator>);
    if (!empty) CHECK(value_operations::are_equal(*it, exp_first));
  }
  {
    INFO("check cend() method");
    auto it = accessor.cend();
    STATIC_CHECK(std::is_same_v<decltype(it), typename AccT::const_iterator>);
    if (!empty) CHECK(value_operations::are_equal(*(--it), exp_last));
  }
  {
    INFO("check rbegin() method");
    auto it = accessor.rbegin();
    STATIC_CHECK(std::is_same_v<decltype(it), typename AccT::reverse_iterator>);
    if (!empty) CHECK(value_operations::are_equal(*it, exp_last));
  }
  {
    INFO("check rend() method");
    auto it = accessor.rend();
    STATIC_CHECK(std::is_same_v<decltype(it), typename AccT::reverse_iterator>);
    if (!empty) CHECK(value_operations::are_equal(*(--it), exp_first));
  }
  {
    INFO("check crbegin() method");
    auto it = accessor.crbegin();
    STATIC_CHECK(
        std::is_same_v<decltype(it), typename AccT::const_reverse_iterator>);
    if (!empty) CHECK(value_operations::are_equal(*it, exp_last));
  }
  {
    INFO("check crend() method");
    auto it = accessor.crend();
    STATIC_CHECK(
        std::is_same_v<decltype(it), typename AccT::const_reverse_iterator>);
    if (!empty) CHECK(value_operations::are_equal(*(--it), exp_first));
  }
}

template <typename AccT, typename T = int>
bool test_begin_end_device(AccT& accessor, T exp_first = {}, T exp_last = {},
                           bool check_value = true) {
  auto it_begin = accessor.begin();
  bool res = std::is_same_v<decltype(it_begin), typename AccT::iterator>;
  auto it_end = accessor.end();
  res &= std::is_same_v<decltype(it_end), typename AccT::iterator>;

  auto it_cbegin = accessor.cbegin();
  res &= std::is_same_v<decltype(it_cbegin), typename AccT::const_iterator>;

  auto it_cend = accessor.cend();
  res &= std::is_same_v<decltype(it_cend), typename AccT::const_iterator>;

  auto it_rbegin = accessor.rbegin();
  res &= std::is_same_v<decltype(it_rbegin), typename AccT::reverse_iterator>;

  auto it_rend = accessor.rend();
  res &= std::is_same_v<decltype(it_rend), typename AccT::reverse_iterator>;

  auto it_crbegin = accessor.crbegin();
  res &= std::is_same_v<decltype(it_crbegin),
                        typename AccT::const_reverse_iterator>;

  auto it_crend = accessor.crend();
  res &=
      std::is_same_v<decltype(it_crend), typename AccT::const_reverse_iterator>;

  if (check_value) {
    res &= value_operations::are_equal(*it_begin, exp_first);
    res &= value_operations::are_equal(*(--it_end), exp_last);
    res &= value_operations::are_equal(*it_cbegin, exp_first);
    res &= value_operations::are_equal(*(--it_cend), exp_last);
    res &= value_operations::are_equal(*it_rbegin, exp_last);
    res &= value_operations::are_equal(*(--it_rend), exp_first);
    res &= value_operations::are_equal(*it_crbegin, exp_last);
    res &= value_operations::are_equal(*(--it_crend), exp_first);
  }

  return res;
}

}  // namespace accessor_tests_common

#endif  // SYCL_CTS_ACCESSOR_COMMON_H<|MERGE_RESOLUTION|>--- conflicted
+++ resolved
@@ -404,20 +404,13 @@
           sycl::access_mode AccessMode = sycl::access_mode::read_write,
           sycl::target Target = sycl::target::device, typename GetAccFunctorT>
 void check_zero_length_buffer_constructor(GetAccFunctorT get_accessor_functor) {
-<<<<<<< HEAD
 // FIXME Check is disabled due to unresolved issue
 //       https://github.com/KhronosGroup/SYCL-Docs/issues/408
 #if !SYCL_CTS_COMPILING_WITH_DPCPP
   constexpr int dim_buf = (0 == Dimension) ? 1 : Dimension;
-  auto queue = util::get_cts_object::queue();
+  auto queue = once_per_unit::get_queue();
   sycl::range<dim_buf> r = util::get_cts_object::range<dim_buf>::get(0, 0, 0);
   sycl::buffer<DataT, dim_buf> data_buf(r);
-=======
-  auto queue = once_per_unit::get_queue();
-  sycl::range<Dimension> r =
-      util::get_cts_object::range<Dimension>::get(0, 0, 0);
-  sycl::buffer<DataT, Dimension> data_buf(r);
->>>>>>> 348e14d0
   const size_t conditions_checks_size = 8;
   bool conditions_check[conditions_checks_size];
   std::fill(conditions_check, conditions_check + conditions_checks_size, true);
@@ -641,13 +634,9 @@
           typename... ModifyAccFunctorsT>
 void check_common_constructor(GetAccFunctorT get_accessor_functor,
                               ModifyAccFunctorsT... modify_accessor) {
-<<<<<<< HEAD
   constexpr int buf_dims = (0 == Dimension) ? 1 : Dimension;
   auto r = util::get_cts_object::range<buf_dims>::get(1, 1, 1);
-  auto queue = util::get_cts_object::queue();
-=======
   auto queue = once_per_unit::get_queue();
->>>>>>> 348e14d0
   bool compare_res = false;
   DataT some_data = value_operations::init<DataT>(expected_val);
 
@@ -742,13 +731,9 @@
 void run_placeholder_accessor_exception(GetAccFunctorT get_accessor_functor,
                                         OpT memory_operation,
                                         std::string op_name) {
-<<<<<<< HEAD
   constexpr int buf_dims = (0 == Dimension) ? 1 : Dimension;
   auto r = util::get_cts_object::range<buf_dims>::get(1, 1, 1);
-  auto queue = util::get_cts_object::queue();
-=======
   auto queue = once_per_unit::get_queue();
->>>>>>> 348e14d0
   DataT some_data = value_operations::init<DataT>(expected_val);
   using T = std::remove_const_t<DataT>;
   T other_data = value_operations::init<T>(changed_val);
@@ -951,16 +936,10 @@
 template <accessor_type AccType, typename DataT, int Dimension,
           sycl::access_mode AccessMode,
           sycl::target Target = sycl::target::device, typename GetAccFunctorT>
-<<<<<<< HEAD
 void check_no_init_prop(GetAccFunctorT get_accessor_functor) {
   constexpr int dim_buf = (0 == Dimension) ? 1 : Dimension;
   const auto r = util::get_cts_object::range<dim_buf>::get(1, 1, 1);
-  auto queue = util::get_cts_object::queue();
-=======
-void check_no_init_prop(GetAccFunctorT get_accessor_functor,
-                        const sycl::range<Dimension> r) {
   auto queue = once_per_unit::get_queue();
->>>>>>> 348e14d0
   bool compare_res = false;
   DataT some_data = value_operations::init<DataT>(expected_val);
 
@@ -1008,16 +987,10 @@
  */
 template <accessor_type AccType, typename DataT, int Dimension,
           sycl::target Target = sycl::target::device, typename GetAccFunctorT>
-<<<<<<< HEAD
 void check_no_init_prop_exception(GetAccFunctorT construct_acc) {
   constexpr int dim_buf = (0 == Dimension) ? 1 : Dimension;
   const auto r = util::get_cts_object::range<dim_buf>::get(1, 1, 1);
-  auto queue = util::get_cts_object::queue();
-=======
-void check_no_init_prop_exception(GetAccFunctorT construct_acc,
-                                  const sycl::range<Dimension> r) {
   auto queue = once_per_unit::get_queue();
->>>>>>> 348e14d0
   DataT some_data = value_operations::init<DataT>(expected_val);
   {
     sycl::buffer<DataT, dim_buf> data_buf(&some_data, r);
@@ -1150,16 +1123,10 @@
  */
 template <accessor_type AccType, typename DataT, int Dimension, typename PropT,
           typename GetAccFunctorT>
-<<<<<<< HEAD
 void check_has_property_member_func(GetAccFunctorT construct_acc) {
   constexpr int dim_buf = (0 == Dimension) ? 1 : Dimension;
   const auto r = util::get_cts_object::range<dim_buf>::get(1, 1, 1);
-  auto queue = util::get_cts_object::queue();
-=======
-void check_has_property_member_func(GetAccFunctorT construct_acc,
-                                    const sycl::range<Dimension> r) {
   auto queue = once_per_unit::get_queue();
->>>>>>> 348e14d0
   bool compare_res = false;
   DataT some_data = value_operations::init<DataT>(expected_val);
   sycl::buffer<DataT, dim_buf> data_buf(&some_data, r);
@@ -1186,16 +1153,10 @@
  */
 template <accessor_type AccType, typename DataT, int Dimension,
           typename GetAccFunctorT>
-<<<<<<< HEAD
 void check_has_property_member_without_no_init(GetAccFunctorT construct_acc) {
   constexpr int dim_buf = (0 == Dimension) ? 1 : Dimension;
   const auto r = util::get_cts_object::range<dim_buf>::get(1, 1, 1);
-  auto queue = util::get_cts_object::queue();
-=======
-void check_has_property_member_without_no_init(GetAccFunctorT construct_acc,
-                                               const sycl::range<Dimension> r) {
   auto queue = once_per_unit::get_queue();
->>>>>>> 348e14d0
   bool compare_res = false;
   DataT some_data = value_operations::init<DataT>(expected_val);
   sycl::buffer<DataT, dim_buf> data_buf(&some_data, r);
@@ -1222,16 +1183,10 @@
  */
 template <accessor_type AccType, typename DataT, int Dimension, typename PropT,
           typename GetAccFunctorT>
-<<<<<<< HEAD
 void check_get_property_member_func(GetAccFunctorT construct_acc) {
   constexpr int dim_buf = (0 == Dimension) ? 1 : Dimension;
   const auto r = util::get_cts_object::range<dim_buf>::get(1, 1, 1);
-  auto queue = util::get_cts_object::queue();
-=======
-void check_get_property_member_func(GetAccFunctorT construct_acc,
-                                    const sycl::range<Dimension> r) {
   auto queue = once_per_unit::get_queue();
->>>>>>> 348e14d0
   DataT some_data = value_operations::init<DataT>(expected_val);
   sycl::buffer<DataT, dim_buf> data_buf(&some_data, r);
 
@@ -1261,16 +1216,10 @@
  */
 template <accessor_type AccType, typename DataT, int Dimension,
           typename GetAccFunctorT>
-<<<<<<< HEAD
 void check_get_property_member_without_no_init(GetAccFunctorT construct_acc) {
   constexpr int dim_buf = (0 == Dimension) ? 1 : Dimension;
   const auto r = util::get_cts_object::range<dim_buf>::get(1, 1, 1);
-  auto queue = util::get_cts_object::queue();
-=======
-void check_get_property_member_without_no_init(GetAccFunctorT construct_acc,
-                                               const sycl::range<Dimension> r) {
   auto queue = once_per_unit::get_queue();
->>>>>>> 348e14d0
   DataT some_data = value_operations::init<DataT>(expected_val);
   sycl::buffer<DataT, dim_buf> data_buf(&some_data, r);
 
