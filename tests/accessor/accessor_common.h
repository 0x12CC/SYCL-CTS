--- conflicted
+++ resolved
@@ -1030,7 +1030,6 @@
   if constexpr (dims == 3) return accessor[index][index][index];
 }
 
-<<<<<<< HEAD
 // Helper function to increment id linearly according to its linear position
 // id2+(id1*r2)+(id0*r1*r2) for dims = 3 or id1+(id0*r1) for dims = 2
 //
@@ -1118,7 +1117,7 @@
   }
 }
 #endif
-=======
+
 template <int dims, typename AccT>
 typename AccT::reference get_accessor_reference(const AccT& acc) {
   if constexpr (0 == dims) {
@@ -1129,7 +1128,6 @@
   }
 }
 
->>>>>>> 2505bcfc
 template <typename AccT, typename T = int>
 void test_begin_end_host(AccT& accessor, T exp_first = {}, T exp_last = {},
                          bool empty = true) {
