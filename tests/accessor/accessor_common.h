/*******************************************************************************
//
//  SYCL 2020 Conformance Test Suite
//
//  Common functions for the accessor tests.
//
*******************************************************************************/

#ifndef SYCL_CTS_ACCESSOR_COMMON_H
#define SYCL_CTS_ACCESSOR_COMMON_H

#include "../../util/sycl_exceptions.h"
#include "../common/common.h"
#include "../common/type_coverage.h"
#include "../common/value_operations.h"

#include <catch2/matchers/catch_matchers.hpp>

namespace accessor_tests_common {
using namespace sycl_cts;

constexpr int expected_val = 42;
constexpr int changed_val = 1;

/**
 * @brief Function helps to get string section name that will contain template
 * parameters and function arguments
 *
 * @tparam Dimension Integer representing dimension
 * @param type_name String with name of the testing type
 * @param access_mode_name String with name of the testing access mode
 * @param target_name String with name of the testing target
 * @param section_description String with human-readable description of the test
 * @return std::string String with name for section
 */
template <int Dimension>
inline std::string get_section_name(const std::string& type_name,
                                    const std::string& access_mode_name,
                                    const std::string& target_name,
                                    const std::string& section_description) {
  std::string name = "Test ";
  name += section_description;
  name += " with parameters: <";
  name += type_name;
  name += "><";
  name += access_mode_name;
  name += "><";
  name += target_name;
  name += "><";
  name += std::to_string(Dimension) + ">";
  return name;
}

/**
 * @brief Function helps to get string section name that will contain template
 * parameters and function arguments
 *
 * @tparam DimensionT Integer representing dimension
 * @param type_name String with name of the testing type
<<<<<<< HEAD
=======
 * @param access_mode_name String with name of the testing access mode
 * @param target_name String with name of the testing target
>>>>>>> b7bc4254
 * @param section_description String with human-readable description of the test
 * @return std::string String with name for section
 */
template <int DimensionT>
inline std::string get_section_name(const std::string& type_name,
<<<<<<< HEAD
=======
                                    const std::string& access_mode_name,
>>>>>>> b7bc4254
                                    const std::string& section_description) {
  using namespace sycl_cts::get_cts_string;

  std::string name = "Test ";
  name += section_description;
  name += " with parameters: <";
<<<<<<< HEAD
  name += type_name + "><";
=======
  name += type_name;
  name += "><";
  name += access_mode_name;
  name += "><";
>>>>>>> b7bc4254
  name += std::to_string(DimensionT) + ">";
  return name;
}

/**
 * @brief Factory function for getting type_pack with fp16 type
 */
inline auto get_fp16_type() {
  static const auto types = named_type_pack<sycl::half>::generate("sycl::half");
  return types;
}

/**
 * @brief Factory function for getting type_pack with fp64 type
 */
inline auto get_fp64_type() {
  static const auto types = named_type_pack<double>::generate("double");
  return types;
}

/**
 * @brief Factory function for getting type_pack with all generic types
 */
inline auto get_full_conformance_type_pack() {
  static const auto types =
      named_type_pack<bool, char, signed char, unsigned char, short int,
                      unsigned short int, int, unsigned int, long int,
                      unsigned long int, long long int, unsigned long long int,
                      float>::generate("bool", "char", "signed char",
                                       "unsigned char", "short int",
                                       "unsigned short int", "int",
                                       "unsigned int", "long int",
                                       "unsigned long int", "long long int",
                                       "unsigned long long int", "float");
  return types;
}

/**
 * @brief Factory function for getting type_pack with generic types
 */
inline auto get_lightweight_type_pack() {
  static const auto types =
      named_type_pack<bool, int, float>::generate("bool", "int", "float");
  return types;
}

/**
 * @brief Factory function for getting type_pack with access modes values
 */
inline auto get_access_modes() {
  static const auto access_modes = value_pack<
      sycl::access_mode, sycl::access_mode::read, sycl::access_mode::write,
      sycl::access_mode::read_write>::generate_named("access_mode::read",
                                                     "access_mode::write",
                                                     "access_mode::read_write");
  return access_modes;
}

/**
 * @brief Factory function for getting type_pack with dimensions values
 */
inline auto get_dimensions() {
  static const auto dimensions = integer_pack<1, 2, 3>::generate_unnamed();
  return dimensions;
}

/**
 * @brief Factory function for getting type_pack with target values
 */
inline auto get_targets() {
  static const auto targets =
      value_pack<sycl::target, sycl::target::device,
                 sycl::target::host_task>::generate_named("target::device",
                                                          "target::host_task");
  return targets;
}

/**
 * @brief Function helps to generate type_pack with sycl::vec of all supported
 * sizes
 */
template <typename T, typename StrNameType>
inline auto add_vectors_to_type_pack(StrNameType type_name) {
  return named_type_pack<
      T, sycl::vec<T, 1>, sycl::vec<T, 2>, sycl::vec<T, 4>, sycl::vec<T, 8>,
      sycl::vec<T, 16>>::generate(type_name, "vec<" + type_name + ", 1>",
                                  "vec<" + type_name + ", 2>",
                                  "vec<" + type_name + ", 4>",
                                  "vec<" + type_name + ", 8>",
                                  "vec<" + type_name + ", 16>");
}

/**
 * @brief Function helps to get TagT corresponding to AccessMode and Target
 * template parameters
 */
template <sycl::access_mode AccessMode, sycl::target Target>
auto get_tag() {
  if constexpr (Target == sycl::target::device) {
    if constexpr (AccessMode == sycl::access_mode::read) {
      return sycl::read_only;
    } else if constexpr (AccessMode == sycl::access_mode::write) {
      return sycl::write_only;
    } else if constexpr (AccessMode == sycl::access_mode::read_write) {
      return sycl::read_write;
    }
  } else if constexpr (Target == sycl::target::host_task) {
    if constexpr (AccessMode == sycl::access_mode::read) {
      return sycl::read_only_host_task;
    } else if constexpr (AccessMode == sycl::access_mode::write) {
      return sycl::write_only_host_task;
    } else if constexpr (AccessMode == sycl::access_mode::read_write) {
      return sycl::read_write_host_task;
    }
  }
}

/**
 * @brief Enum class for accessor type specification
 */
enum class accessor_type {
  generic_accessor,  // Buffer accessor for commands (Paragraph 4.7.6.9. of the
                     // spec)
  local_accessor,
  host_accessor,
};

/**
 * @brief Common function that check default constructor post-conditions, and
 * store result in res_acc
 *
 * @tparam TestingAccT Type of testing accessor
 * @tparam ResultAccT  Type of result accessor
 * @param testing_acc Instance of TestingAccT that were constructed with default
 * constructor
 * @param res_acc Instance of result accessor
 */
template <typename TestingAccT, typename ResultAccT>
void check_def_constructor_post_conditions(TestingAccT testing_acc,
                                           ResultAccT res_acc) {
  size_t res_i = 0;
  // (empty() == true)
  res_acc[res_i++] = testing_acc.empty() == true;

  // All size queries return 0
  res_acc[res_i++] = testing_acc.byte_size() == 0;
  res_acc[res_i++] = testing_acc.size() == 0;
  res_acc[res_i++] = testing_acc.max_size() == 0;

  // The only iterator that can be obtained is nullptr
  res_acc[res_i++] = testing_acc.begin() == testing_acc.end();
  res_acc[res_i++] = testing_acc.cbegin() == testing_acc.cend();
  res_acc[res_i++] = testing_acc.rbegin() == testing_acc.rend();
  res_acc[res_i++] = testing_acc.crbegin() == testing_acc.crend();
}

/**
 * @brief Common function that constructs accessor with default constructor
 *and checks post-conditions
 *
 * @tparam AccType Type of the accessor
 * @tparam DataT Type of underlying data
 * @tparam Dimension Dimensions of the accessor
 * @tparam AccessMode Access mode of the accessor
 * @tparam Target Target of accessor
 * @tparam GetAccFunctorT Type of functor for accessor creation
 */
template <accessor_type AccType, typename DataT, int Dimension,
          sycl::access_mode AccessMode = sycl::access_mode::read_write,
          sycl::target Target = sycl::target::device, typename GetAccFunctorT>
void check_def_constructor(GetAccFunctorT get_accessor_functor) {
  auto queue = util::get_cts_object::queue();
  sycl::range<1> r(1);
  const size_t conditions_checks_size = 8;
  bool conditions_check[conditions_checks_size]{false};
  {
    sycl::buffer res_buf(conditions_check, sycl::range(conditions_checks_size));

    queue
        .submit([&](sycl::handler& cgh) {
          sycl::accessor res_acc(res_buf);
          auto acc = get_accessor_functor();
          if constexpr (Target == sycl::target::host_task) {
            cgh.host_task(
                [=] { check_def_constructor_post_conditions(acc, res_acc); });
          } else if constexpr (Target == sycl::target::device) {
            cgh.parallel_for_work_group(r, [acc, res_acc](sycl::group<1>) {
              check_def_constructor_post_conditions(acc, res_acc);
            });
          }
        })
        .wait_and_throw();
  }

  for (size_t i = 0; i < conditions_checks_size; i++) {
    CHECK(conditions_check[i]);
  }
}

/**
 * @brief Function that tries to read or/and write depending on AccessMode
 * parameter. Results of compare will be stored in res_acc
 *
 * @tparam DataT Type of underlying data
 * @tparam AccessMode Access mode of the accessor
 * @tparam AccT Type of testing accessor
 * @tparam ResultAccT Type of accessor for storing result
 * @param testing_acc Instance of sycl::accessor to read/write
 * @param res_acc Accessor for storing result
 */
template <typename DataT, sycl::access_mode AccessMode, typename AccT,
          typename ResultAccT>
void read_write_zero_dim_acc(AccT testing_acc, ResultAccT res_acc) {
  DataT other_data(expected_val);

  if constexpr (AccessMode != sycl::access_mode::write) {
    DataT acc_ref(testing_acc);
    res_acc[0] = value_operations::are_equal(acc_ref, other_data);
  }
  if constexpr (AccessMode != sycl::access_mode::read) {
    DataT acc_ref(testing_acc);
    value_operations::assign(acc_ref, changed_val);
  }
}

/**
 * @brief Function helps to check zero dimension constructor of accessor
 *
 * @tparam AccType Type of the accessor
 * @tparam DataT Type of underlying data
 * @tparam Dimension Dimensions of the accessor
 * @tparam AccessMode Access mode of the accessor
 * @tparam Target Target of accessor
 * @tparam GetAccFunctorT Type of functor for accessor creation
 */
template <accessor_type AccType, typename DataT, sycl::access_mode AccessMode,
          sycl::target Target, typename GetAccFunctorT>
void check_zero_dim_constructor(GetAccFunctorT get_accessor_functor) {
  auto queue = util::get_cts_object::queue();
  sycl::range<1> r(1);
  DataT some_data(expected_val);

  bool compare_res = false;
  {
    sycl::buffer res_buf(&compare_res, r);
    sycl::buffer<DataT, 1> data_buf(&some_data, r);

    queue
        .submit([&](sycl::handler& cgh) {
          sycl::accessor res_acc(res_buf);

          auto acc = get_accessor_functor(data_buf, cgh);
          if constexpr (Target == sycl::target::host_task) {
            cgh.host_task([=] {
              read_write_zero_dim_acc<DataT, AccessMode>(acc, res_acc);
            });
          } else if constexpr (Target == sycl::target::device) {
            cgh.parallel_for_work_group(r, [=](sycl::group<1>) {
              read_write_zero_dim_acc<DataT, AccessMode>(acc, res_acc);
            });
          }
        })
        .wait_and_throw();
  }

  if constexpr (AccessMode != sycl::access_mode::write) {
    CHECK(compare_res);
  }

  // When testing local_accessor we should skip this check, as local
  // accessor can't modify host memory
  if constexpr (AccType != accessor_type::local_accessor) {
    if constexpr (AccessMode != sycl::access_mode::read) {
      CHECK(value_operations::are_equal(some_data, changed_val));
    }
  }
}

/**
 * @brief Function that tries to read or/and write depending on AccessMode
 * parameter. Results of compare will be stored in res_acc
 *
 * @tparam DataT Type of underlying data
 * @tparam Dimension Dimensions of the accessor
 * @tparam AccessMode Access mode of the accessor
 * @tparam AccT Type of testing accessor
 * @tparam ResultAccT Type of accessor for storing result
 * @param testing_acc Instance of sycl::accessor to read/write
 * @param res_acc Accessor for storing result
 */
template <typename DataT, int Dimension, sycl::access_mode AccessMode,
          typename AccT, typename ResultAccT>
void read_write_acc(AccT testing_acc, ResultAccT res_acc) {
  DataT other_data(expected_val);
  auto id = util::get_cts_object::id<Dimension>::get(0, 0, 0);

  if constexpr (AccessMode != sycl::access_mode::write) {
    res_acc[0] = value_operations::are_equal(testing_acc[id], other_data);
  }
  if constexpr (AccessMode != sycl::access_mode::read) {
    value_operations::assign(testing_acc[id], changed_val);
  }
}

/**
 * @brief Function helps to check common constructor of accessor
 *
 * @tparam AccType Type of the accessor
 * @tparam DataT Type of underlying data
 * @tparam Dimension Dimensions of the accessor
 * @tparam AccessMode Access mode of the accessor
 * @tparam Target Target of accessor
 * @tparam GetAccFunctorT Type of functor for accessor creation
 * @param r Range for accessors buffer
 */
template <accessor_type AccType, typename DataT, int Dimension,
          sycl::access_mode AccessMode, sycl::target Target,
          typename GetAccFunctorT>
void check_common_constructor(GetAccFunctorT get_accessor_functor,
                              const sycl::range<Dimension> r) {
  auto queue = util::get_cts_object::queue();
  bool compare_res = false;
  DataT some_data(expected_val);
  {
    sycl::buffer res_buf(&compare_res, sycl::range(1));
    sycl::buffer<DataT, Dimension> data_buf(&some_data, r);

    queue
        .submit([&](sycl::handler& cgh) {
          sycl::accessor res_acc(res_buf);
          auto acc = get_accessor_functor(data_buf, cgh);

          if constexpr (AccType == accessor_type::generic_accessor) {
            if (acc.is_placeholder()) {
              cgh.require(acc);
            }
          }

          if constexpr (Target == sycl::target::host_task) {
            cgh.host_task([=] {
              read_write_acc<DataT, Dimension, AccessMode>(acc, res_acc);
            });
          } else if constexpr (Target == sycl::target::device) {
            cgh.parallel_for_work_group(sycl::range(1), [=](sycl::group<1>) {
              read_write_acc<DataT, Dimension, AccessMode>(acc, res_acc);
            });
          }
        })
        .wait_and_throw();
  }

  if constexpr (AccessMode != sycl::access_mode::write) {
    CHECK(compare_res);
  }

  // When testing local_accessor we should skip this check, as local
  // accessor can't modify host memory
  if constexpr (AccType != accessor_type::local_accessor) {
    if constexpr (AccessMode != sycl::access_mode::read) {
      CHECK(value_operations::are_equal(some_data, changed_val));
    }
  }
}

/**
 * @brief Function helps to check if passing of a placeholder accessor triggers
 * the exception
 *
 * @tparam AccType Type of the accessor
 * @tparam DataT Type of underlying data
 * @tparam Dimension Dimensions of the accessor
 * @tparam AccessMode Access mode of the accessor
 * @tparam Target Target of accessor
 * @tparam GetAccFunctorT Type of functor for accessor creation
 * @param r Range for accessors buffer
 */
template <accessor_type AccType, typename DataT, int Dimension,
          sycl::access_mode AccessMode, sycl::target Target,
          typename GetAccFunctorT>
void check_placeholder_accessor_exception(GetAccFunctorT get_accessor_functor,
                                          const sycl::range<Dimension> r) {
  auto queue = util::get_cts_object::queue();
  DataT some_data(expected_val);
  bool is_placeholder = false;
  {
    sycl::buffer<DataT, Dimension> data_buf(&some_data, r);

    auto action = [&] {
      queue
          .submit([&](sycl::handler& cgh) {
            auto acc = get_accessor_functor(data_buf);
            is_placeholder = acc.is_placeholder();
            if constexpr (Target == sycl::target::host_task) {
              cgh.host_task([=] {});
            } else if constexpr (Target == sycl::target::device) {
              cgh.parallel_for_work_group(sycl::range(1),
                                          [=](sycl::group<1>) {});
            }
          })
          .wait_and_throw();
    };
    CHECK(is_placeholder);
    INFO(
        "Implementation has to throw a sycl::exception with "
        "sycl::errc::kernel_argument when a placeholder accessor is passed to "
        "the command");
    CHECK_THROWS_MATCHES(
        action, sycl::exception,
        sycl_cts::util::equals_exception(sycl::errc::kernel_argument));
  }
}

/**
 * @brief Function checks common buffer and local accessor member functions
 */
template <typename AccT, int dims>
void test_accessor_methods_common(const AccT& accessor,
                                  const size_t expected_byte_size,
                                  const size_t expected_size,
                                  const sycl::range<dims>& expected_range) {
  {
    INFO("check byte_size() method");
    auto acc_byte_size = accessor.byte_size();
    STATIC_CHECK(
        std::is_same_v<decltype(acc_byte_size), typename AccT::size_type>);
    CHECK(acc_byte_size == expected_byte_size);
  }
  {
    INFO("check size() method");
    auto acc_size = accessor.size();
    STATIC_CHECK(std::is_same_v<decltype(acc_size), typename AccT::size_type>);
    CHECK(acc_size == expected_size);
  }
  {
    INFO("check max_size() method");
    auto acc_max_size = accessor.max_size();
    STATIC_CHECK(
        std::is_same_v<decltype(acc_max_size), typename AccT::size_type>);
  }
  {
    INFO("check empty() method");
    auto acc_empty = accessor.empty();
    STATIC_CHECK(std::is_same_v<decltype(acc_empty), bool>);
    CHECK(acc_empty == (expected_size == 0));
  }
  {
    INFO("check get_range() method");
    auto acc_range = accessor.get_range();
    STATIC_CHECK(std::is_same_v<decltype(acc_range), sycl::range<dims>>);
    CHECK(acc_range == expected_range);
  }
}

/**
 * @brief Function checks common buffer and local accessor member types
 */
template <typename T, typename AccT, sycl::access_mode mode>
void test_accessor_types_common() {
  if constexpr (mode != sycl::access_mode::read) {
    STATIC_CHECK(std::is_same_v<typename AccT::value_type, T>);
  } else {
    STATIC_CHECK(std::is_same_v<typename AccT::value_type, const T>);
  }
  STATIC_CHECK(
      std::is_same_v<typename AccT::reference, typename AccT::value_type&>);
  STATIC_CHECK(std::is_same_v<typename AccT::const_reference, const T&>);
  STATIC_CHECK(std::is_same_v<typename AccT::size_type, size_t>);
}

template <typename T, typename AccT, int dims>
decltype(auto) get_subscript_overload(AccT& accessor, size_t index) {
  if constexpr (dims == 1) return accessor[index];
  if constexpr (dims == 2) return accessor[index][index];
  if constexpr (dims == 3) return accessor[index][index][index];
}

/**
 * @brief Function checks common buffer and local accessor ptr getters
 */
template <typename T, typename AccT, typename AccRes>
void test_accessor_ptr_device(AccT& accessor, T expected_data,
                              AccRes& res_acc) {
  auto acc_multi_ptr_no =
      accessor.template get_multi_ptr<sycl::access::decorated::no>();
  res_acc[0] = std::is_same_v<
      decltype(acc_multi_ptr_no),
      typename AccT::template accessor_ptr<sycl::access::decorated::no>>;
  res_acc[0] &= value_operations::are_equal(*acc_multi_ptr_no.get(), expected_data);

  auto acc_multi_ptr_yes =
      accessor.template get_multi_ptr<sycl::access::decorated::yes>();
  res_acc[0] &= std::is_same_v<
      decltype(acc_multi_ptr_yes),
      typename AccT::template accessor_ptr<sycl::access::decorated::yes>>;
  res_acc[0] &=
      value_operations::are_equal(*acc_multi_ptr_yes.get(), expected_data);

  auto acc_pointer = accessor.get_pointer();
  res_acc[0] &= std::is_same_v<decltype(acc_pointer),
                               std::add_pointer_t<typename AccT::value_type>>;
  res_acc[0] &= value_operations::are_equal(*acc_pointer, expected_data);
}

}  // namespace accessor_tests_common

#endif  // SYCL_CTS_ACCESSOR_COMMON_H<|MERGE_RESOLUTION|>--- conflicted
+++ resolved
@@ -57,34 +57,46 @@
  *
  * @tparam DimensionT Integer representing dimension
  * @param type_name String with name of the testing type
-<<<<<<< HEAD
-=======
  * @param access_mode_name String with name of the testing access mode
  * @param target_name String with name of the testing target
->>>>>>> b7bc4254
  * @param section_description String with human-readable description of the test
  * @return std::string String with name for section
  */
 template <int DimensionT>
 inline std::string get_section_name(const std::string& type_name,
-<<<<<<< HEAD
-=======
                                     const std::string& access_mode_name,
->>>>>>> b7bc4254
                                     const std::string& section_description) {
   using namespace sycl_cts::get_cts_string;
 
   std::string name = "Test ";
   name += section_description;
   name += " with parameters: <";
-<<<<<<< HEAD
-  name += type_name + "><";
-=======
   name += type_name;
   name += "><";
   name += access_mode_name;
   name += "><";
->>>>>>> b7bc4254
+  name += std::to_string(DimensionT) + ">";
+  return name;
+}
+
+/**
+ * @brief Function helps to get string section name that will contain template
+ * parameters and function arguments
+ *
+ * @tparam DimensionT Integer representing dimension
+ * @param type_name String with name of the testing type
+ * @param section_description String with human-readable description of the test
+ * @return std::string String with name for section
+ */
+template <int DimensionT>
+inline std::string get_section_name(const std::string& type_name,
+                                    const std::string& section_description) {
+  using namespace sycl_cts::get_cts_string;
+
+  std::string name = "Test ";
+  name += section_description;
+  name += " with parameters: <";
+  name += type_name + "><";
   name += std::to_string(DimensionT) + ">";
   return name;
 }
@@ -572,7 +584,8 @@
   res_acc[0] = std::is_same_v<
       decltype(acc_multi_ptr_no),
       typename AccT::template accessor_ptr<sycl::access::decorated::no>>;
-  res_acc[0] &= value_operations::are_equal(*acc_multi_ptr_no.get(), expected_data);
+  res_acc[0] &=
+      value_operations::are_equal(*acc_multi_ptr_no.get(), expected_data);
 
   auto acc_multi_ptr_yes =
       accessor.template get_multi_ptr<sycl::access::decorated::yes>();
