--- conflicted
+++ resolved
@@ -393,7 +393,6 @@
 
   auto acc = get_accessor_functor();
   if constexpr (AccType != accessor_type::host_accessor) {
-<<<<<<< HEAD
     // Disable checking iteration methods with empty device accessor
     // to avoid undefined behavior
     bool check_iterator_methods = false;
@@ -427,9 +426,9 @@
 void check_zero_length_buffer_placeholder_constructor(
     GetAccFunctorT get_accessor_functor) {
   auto queue = once_per_unit::get_queue();
-  sycl::range<Dimension> r =
-      util::get_cts_object::range<Dimension>::get(0, 0, 0);
-  sycl::buffer<DataT, Dimension> data_buf(r);
+  constexpr int buf_dims = (0 == Dimension) ? 1 : Dimension;
+  auto r = util::get_cts_object::range<buf_dims>::get(0, 0, 0);
+  sycl::buffer<DataT, buf_dims> data_buf(r);
   const size_t conditions_checks_size = 8;
   bool conditions_check[conditions_checks_size];
   std::fill(conditions_check, conditions_check + conditions_checks_size, true);
@@ -445,16 +444,10 @@
     bool check_iterator_methods = true;
     check_empty_accessor_constructor_post_conditions(acc, conditions_check,
                                                      check_iterator_methods);
-=======
-    check_empty_accessor_constructor_post_conditions(acc, conditions_check,
-                                                     false);
-  } else {
-    check_empty_accessor_constructor_post_conditions(acc, conditions_check,
-                                                     true);
->>>>>>> 8291e4e0
   }
 
   for (size_t i = 0; i < conditions_checks_size; i++) {
+    INFO(std::string("conditions_check[")+std::to_string(i) + "]");
     CHECK(conditions_check[i]);
   }
 }
@@ -490,12 +483,8 @@
 
     queue
         .submit([&](sycl::handler& cgh) {
-<<<<<<< HEAD
-          sycl::accessor res_acc(res_buf, cgh);
-=======
           sycl::accessor<bool, 1, sycl::access_mode::read_write, Target>
               res_acc(res_buf, cgh);
->>>>>>> 8291e4e0
           auto acc = get_accessor_functor(data_buf, cgh);
           // Disable checking iteration methods with empty device accessor
           // to avoid undefined behavior
@@ -503,34 +492,21 @@
           if constexpr (Target == sycl::target::host_task) {
             cgh.host_task([=] {
               check_empty_accessor_constructor_post_conditions(acc, res_acc,
-<<<<<<< HEAD
                                                                check_iterator_methods);
-=======
-                                                               false);
->>>>>>> 8291e4e0
             });
           } else if constexpr (Target == sycl::target::device) {
             cgh.parallel_for_work_group(r, [=](sycl::group<Dimension>) {
               check_empty_accessor_constructor_post_conditions(acc, res_acc,
-<<<<<<< HEAD
                                                                check_iterator_methods);
-=======
-                                                               false);
->>>>>>> 8291e4e0
             });
           }
         })
         .wait_and_throw();
   } else {
     auto acc = get_accessor_functor(data_buf);
-<<<<<<< HEAD
     bool check_iterator_methods = true;
     check_empty_accessor_constructor_post_conditions(acc, conditions_check,
                                                      check_iterator_methods);
-=======
-    check_empty_accessor_constructor_post_conditions(acc, conditions_check,
-                                                     true);
->>>>>>> 8291e4e0
   }
 
   for (size_t i = 0; i < conditions_checks_size; i++) {
