--- conflicted
+++ resolved
@@ -195,18 +195,6 @@
 #else
   return get_lightweight_type_pack();
 #endif  // SYCL_CTS_ENABLE_FULL_CONFORMANCE
-}
-
-template <template <typename, typename...> class action,
-          typename... actionArgsT>
-void common_run_tests() {
-  const auto types = get_conformance_type_pack();
-#if SYCL_CTS_ENABLE_FULL_CONFORMANCE
-  for_all_types_vectors_marray<action, actionArgsT...>(types);
-#else
-  for_all_types<action, actionArgsT...>(types);
-  for_type_vectors_marray_reduced<action, int, actionArgsT...>("int");
-#endif
 }
 
 /**
@@ -406,7 +394,6 @@
                                                      true);
   }
 
-<<<<<<< HEAD
   for (size_t i = 0; i < conditions_checks_size; i++) {
     CHECK(conditions_check[i]);
   }
@@ -440,28 +427,6 @@
   if constexpr (AccType != accessor_type::host_accessor) {
     check_empty_accessor_constructor_post_conditions(acc, conditions_check,
                                                      false);
-=======
-    queue
-        .submit([&](sycl::handler& cgh) {
-          sycl::accessor res_acc(res_buf, cgh);
-          auto acc = get_accessor_functor();
-          if constexpr (AccType == accessor_type::generic_accessor) {
-            if (acc.is_placeholder()) {
-              cgh.require(acc);
-            }
-          }
-          if constexpr (Target == sycl::target::host_task) {
-            cgh.host_task([=] {
-              check_empty_accessor_constructor_post_conditions(acc, res_acc);
-            });
-          } else if constexpr (Target == sycl::target::device) {
-            cgh.parallel_for_work_group(r, [=](sycl::group<1>) {
-              check_empty_accessor_constructor_post_conditions(acc, res_acc);
-            });
-          }
-        })
-        .wait_and_throw();
->>>>>>> e9ffbe9a
   } else {
     check_empty_accessor_constructor_post_conditions(acc, conditions_check,
                                                      true);
