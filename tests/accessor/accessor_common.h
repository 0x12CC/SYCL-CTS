--- conflicted
+++ resolved
@@ -66,10 +66,7 @@
 inline std::string get_section_name(const std::string& type_name,
                                     const std::string& access_mode_name,
                                     const std::string& section_description) {
-<<<<<<< HEAD
-=======
   using namespace sycl_cts::get_cts_string;
->>>>>>> b7bc4254
 
   std::string name = "Test ";
   name += section_description;
@@ -536,18 +533,12 @@
 }
 
 template <typename T, typename AccT, int dims>
-<<<<<<< HEAD
-T& get_subscript_overload(const AccT& accessor, size_t index) {
-=======
 decltype(auto) get_subscript_overload(AccT& accessor, size_t index) {
->>>>>>> b7bc4254
   if constexpr (dims == 1) return accessor[index];
   if constexpr (dims == 2) return accessor[index][index];
   if constexpr (dims == 3) return accessor[index][index][index];
 }
 
-<<<<<<< HEAD
-=======
 /**
  * @brief Function checks common buffer and local accessor ptr getters
  */
@@ -575,7 +566,6 @@
   res_acc[0] &= value_operations::are_equal(*acc_pointer, expected_data);
 }
 
->>>>>>> b7bc4254
 }  // namespace accessor_tests_common
 
 #endif  // SYCL_CTS_ACCESSOR_COMMON_H