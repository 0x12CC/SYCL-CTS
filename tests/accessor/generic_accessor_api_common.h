--- conflicted
+++ resolved
@@ -81,7 +81,6 @@
   }
 }
 
-<<<<<<< HEAD
 template <typename T, typename AccT, typename AccRes>
 void test_accessor_ptr_device(AccT &accessor, T expected_data, AccRes &res_acc) {
   auto acc_multi_ptr_no =
@@ -105,8 +104,6 @@
   res_acc[0] &= value_helper::are_equal(*acc_pointer, expected_data);
 }
 
-=======
->>>>>>> b7bc4254
 template <typename T, typename AccT, sycl::access_mode mode,
           sycl::target target>
 void test_accessor_types() {
