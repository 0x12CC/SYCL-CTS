/*******************************************************************************
//
//  SYCL 2020 Conformance Test Suite
//
//  Provides common code for generic sycl::accessor api tests
//
*******************************************************************************/
#ifndef SYCL_CTS_GENERIC_ACCESSOR_API_COMMON_H
#define SYCL_CTS_GENERIC_ACCESSOR_API_COMMON_H
#include "accessor_common.h"

namespace generic_accessor_api_common {
using namespace sycl_cts;
using namespace accessor_tests_common;

template <typename AccT, int dims>
void test_accessor_methods(const AccT &accessor,
                           const size_t expected_byte_size,
                           const size_t expected_size,
                           const bool expected_isPlaceholder,
                           const sycl::range<dims> &expected_range,
                           const sycl::id<dims> &expected_offset) {
  test_accessor_methods_common<AccT, dims>(accessor, expected_byte_size,
                                           expected_size, expected_range);

  {
    INFO("check is_placeholder() method");
    auto acc_isPlaceholder = accessor.is_placeholder();
    STATIC_CHECK(std::is_same_v<decltype(acc_isPlaceholder), bool>);
    CHECK(acc_isPlaceholder == expected_isPlaceholder);
  }

#if SYCL_CTS_TEST_DEPRECATED_FEATURES
  {
    INFO("check get_size() method");
    auto acc_get_size = accessor.get_size();
    STATIC_CHECK(std::is_same_v<decltype(acc_get_size), size_t>);
    CHECK(acc_get_size == expected_byte_size);
  }
  {
    INFO("check get_count() method");
    auto acc_get_count = accessor.get_count();
    STATIC_CHECK(std::is_same_v<decltype(acc_get_count), size_t>);
    CHECK(acc_get_count == expected_size);
  }
#endif
  {
    INFO("check get_offset() method");
    auto acc_offset = accessor.get_offset();
    STATIC_CHECK(std::is_same_v<decltype(acc_offset), sycl::id<dims>>);
    CHECK(acc_offset == expected_offset);
  }
}

template <typename T, typename AccT>
void test_accessor_ptr_host(AccT &accessor, T expected_data) {
  {
    INFO("check get_multi_ptr() method");
    auto acc_multi_ptr_no =
        accessor.template get_multi_ptr<sycl::access::decorated::no>();
    STATIC_CHECK(
        std::is_same_v<
            decltype(acc_multi_ptr_no),
            typename AccT::template accessor_ptr<sycl::access::decorated::no>>);
    CHECK(value_operations::are_equal(*acc_multi_ptr_no.get(), expected_data));

    auto acc_multi_ptr_yes =
        accessor.template get_multi_ptr<sycl::access::decorated::yes>();
    STATIC_CHECK(std::is_same_v<decltype(acc_multi_ptr_yes),
                                typename AccT::template accessor_ptr<
                                    sycl::access::decorated::yes>>);
    CHECK(value_operations::are_equal(*acc_multi_ptr_yes.get(), expected_data));
  }

  {
    INFO("check get_pointer() method");
    auto acc_pointer = accessor.get_pointer();
    STATIC_CHECK(std::is_same_v<decltype(acc_pointer),
                                std::add_pointer_t<typename AccT::value_type>>);
    CHECK(value_operations::are_equal(*acc_pointer, expected_data));
  }
}

template <typename T, typename AccT, typename AccRes>
void test_accessor_ptr_device(AccT &accessor, T expected_data,
                              AccRes &res_acc) {
  auto acc_multi_ptr_no =
      accessor.template get_multi_ptr<sycl::access::decorated::no>();
  res_acc[0] = std::is_same_v<
      decltype(acc_multi_ptr_no),
      typename AccT::template accessor_ptr<sycl::access::decorated::no>>;
  res_acc[0] &=
      value_operations::are_equal(*acc_multi_ptr_no.get(), expected_data);

  auto acc_multi_ptr_yes =
      accessor.template get_multi_ptr<sycl::access::decorated::yes>();
  res_acc[0] &= std::is_same_v<
      decltype(acc_multi_ptr_yes),
      typename AccT::template accessor_ptr<sycl::access::decorated::yes>>;
  res_acc[0] &=
      value_operations::are_equal(*acc_multi_ptr_yes.get(), expected_data);

  auto acc_pointer = accessor.get_pointer();
  res_acc[0] &= std::is_same_v<decltype(acc_pointer),
                               std::add_pointer_t<typename AccT::value_type>>;
  res_acc[0] &= value_operations::are_equal(*acc_pointer, expected_data);
}

template <typename T, typename AccT, sycl::access_mode mode,
          sycl::target target>
void test_accessor_types() {
  test_accessor_types_common<T, AccT, mode>();
  if constexpr (target == sycl::target::device) {
    STATIC_CHECK(
        std::is_same_v<
            typename AccT::template accessor_ptr<sycl::access::decorated::yes>,
            sycl::multi_ptr<typename AccT::value_type,
                            sycl::access::address_space::global_space,
                            sycl::access::decorated::yes>>);
    STATIC_CHECK(
        std::is_same_v<
            typename AccT::template accessor_ptr<sycl::access::decorated::no>,
            sycl::multi_ptr<typename AccT::value_type,
                            sycl::access::address_space::global_space,
                            sycl::access::decorated::no>>);
  }
}

template <typename T, typename AccessT, typename DimensionT, typename TargetT>
class run_api_tests {
  static constexpr sycl::access_mode AccessMode = AccessT::value;
  static constexpr int dims = DimensionT::value;
  static constexpr sycl::target Target = TargetT::value;
  using AccT = sycl::accessor<T, dims, AccessMode, Target>;

 public:
  void operator()(const std::string &type_name,
                  const std::string &access_mode_name,
                  const std::string &target_name) {
    auto queue = util::get_cts_object::queue();
    auto r = util::get_cts_object::range<dims>::get(1, 1, 1);

    SECTION(get_section_name<dims>(type_name, access_mode_name, target_name,
                                   "Check accessor alias types")) {
      test_accessor_types<T, AccT, AccessMode, Target>();
    }

    SECTION(get_section_name<dims>(type_name, access_mode_name, target_name,
                                   "Check api for empty accessor")) {
      queue
          .submit([&](sycl::handler &cgh) {
            AccT acc;
            test_accessor_methods(acc, 0 /* expected_byte_size*/,
                                  0 /*expected_size*/,
                                  false /*expected_isPlaceholder*/,
                                  util::get_cts_object::range<dims>::get(
                                      0, 0, 0) /*expected_range*/,
                                  sycl::id<dims>() /*&expected_offset)*/);
          })
          .wait_and_throw();
    }

    SECTION(
        get_section_name<dims>(type_name, access_mode_name, target_name,
                               "Check api for buffer placeholder accessor")) {
      T data = value_operations::init<T>(expected_val);
      bool res = false;
      {
        sycl::buffer<T, dims> data_buf(&data, r);
        sycl::buffer res_buf(&res, sycl::range(1));
        queue
            .submit([&](sycl::handler &cgh) {
              AccT acc(data_buf);

              test_accessor_methods(acc, sizeof(T) /* expected_byte_size*/,
                                    1 /*expected_size*/,
                                    true /*expected_isPlaceholder*/,
                                    util::get_cts_object::range<dims>::get(
                                        1, 1, 1) /*expected_range*/,
                                    sycl::id<dims>() /*&expected_offset)*/);

              test_accessor_ptr(acc, data);
            })
            .wait_and_throw();
      }
    }

    SECTION(get_section_name<dims>(type_name, access_mode_name, target_name,
                                   "Check api for buffer accessor")) {
      T data = value_operations::init<T>(expected_val);
      bool res = false;
      {
        sycl::buffer<T, dims> data_buf(&data, r);
        sycl::buffer res_buf(&res, sycl::range(1));
        queue
            .submit([&](sycl::handler &cgh) {
              AccT acc(data_buf, cgh);

              test_accessor_methods(acc, sizeof(T) /* expected_byte_size*/,
                                    1 /*expected_size*/,
                                    false /*expected_isPlaceholder*/,
                                    util::get_cts_object::range<dims>::get(
                                        1, 1, 1) /*expected_range*/,
                                    sycl::id<dims>() /*&expected_offset)*/);

              if constexpr (Target == sycl::target::host_task) {
                cgh.host_task([=] {
                  test_accessor_ptr_host(acc, expected_val);
                  auto &acc_ref = acc[sycl::id<dims>()];
                  CHECK(value_operations::are_equal(acc_ref, expected_val));
                  STATIC_CHECK(std::is_same_v<decltype(acc_ref),
                                              typename AccT::reference>);
                  if constexpr (AccessMode != sycl::access_mode::read)
                    value_operations::assign(acc_ref, changed_val);
                });
              } else {
                sycl::accessor res_acc(res_buf, cgh);
                cgh.single_task([acc, res_acc]() {
                  test_accessor_ptr_device(acc, expected_val, res_acc);
                  auto &acc_ref = acc[sycl::id<dims>()];
                  res_acc[0] &=
                      value_operations::are_equal(acc_ref, expected_val);
                  res_acc[0] &= std::is_same_v<decltype(acc_ref),
                                               typename AccT::reference>;
                  if constexpr (AccessMode != sycl::access_mode::read)
                    value_operations::assign(acc_ref, changed_val);
                });
              }
            })
            .wait_and_throw();
      }
      if constexpr (Target == sycl::target::device) CHECK(res);
      if constexpr (AccessMode != sycl::access_mode::read)
        CHECK(value_operations::are_equal(data, changed_val));
    }
    SECTION(
        get_section_name<dims>(type_name, access_mode_name, target_name,
                               "Check api for ranged accessor with offset")) {
      constexpr size_t acc_range_size = 4;
      constexpr size_t buff_range_size = 8;
      constexpr size_t buff_size = (dims == 3)   ? 8 * 8 * 8
                                   : (dims == 2) ? 8 * 8
                                                 : 8;
      constexpr size_t offset = 4;
      constexpr size_t index = 2;
      int linear_index = 0;
      for (size_t i = 0; i < dims; i++) {
        linear_index += (offset + index) * pow(buff_range_size, dims - i - 1);
      }
      auto acc_range = util::get_cts_object::range<dims>::get(
          acc_range_size, acc_range_size, acc_range_size);
      auto buff_range = util::get_cts_object::range<dims>::get(
          buff_range_size, buff_range_size, buff_range_size);
      auto offset_id =
          util::get_cts_object::id<dims>::get(offset, offset, offset);
      std::remove_const_t<T> data[buff_size];
      std::iota(data, (data + buff_range.size()), 0);
      bool res = false;
      {
        sycl::buffer<T, dims> data_buf(data, buff_range);
        sycl::buffer res_buf(&res, sycl::range(1));
        queue
            .submit([&](sycl::handler &cgh) {
              AccT acc(data_buf, cgh, acc_range, offset_id);
              test_accessor_methods(
                  acc, sizeof(T) * acc_range.size() /* expected_byte_size*/,
                  acc_range.size() /*expected_size*/,
                  false /*expected_isPlaceholder*/,
                  acc_range /*expected_range*/,
                  offset_id /*&expected_offset)*/);

              if constexpr (Target == sycl::target::host_task) {
                cgh.host_task([=] {
                  test_accessor_ptr_host(acc, T());
                  auto &acc_ref =
                      get_subscript_overload<T, AccT, dims>(acc, index);
                  CHECK(value_operations::are_equal(acc_ref, linear_index));
                  if constexpr (AccessMode != sycl::access_mode::read)
                    value_operations::assign(acc_ref, changed_val);
                });
              } else {
                sycl::accessor res_acc(res_buf, cgh);
                cgh.single_task([=]() {
                  test_accessor_ptr_device(acc, T(), res_acc);
                  auto &acc_ref =
                      get_subscript_overload<T, AccT, dims>(acc, index);
                  res_acc[0] &=
                      value_operations::are_equal(acc_ref, linear_index);
                  if constexpr (AccessMode != sycl::access_mode::read)
                    value_operations::assign(acc_ref, changed_val);
                });
              }
            })
            .wait_and_throw();
      }
      if constexpr (Target == sycl::target::device) CHECK(res);
      if constexpr (AccessMode != sycl::access_mode::read)
        CHECK(value_operations::are_equal(data[linear_index], changed_val));
    }
<<<<<<< HEAD
    SECTION(get_section_name<dims>(type_name, access_mode_name, target_name,
                                   "Check swap for accessor")) {
      T data1 = value_operations::init<T>(expected_val);
      T data2 = value_operations::init<T>(changed_val);
      bool res = false;
      {
        sycl::buffer res_buf(&res, sycl::range(1));
        sycl::buffer<T, dims> data_buf1(&data1, r);
        sycl::buffer<T, dims> data_buf2(&data2, r);
        queue
            .submit([&](sycl::handler &cgh) {
              AccT acc1(data_buf1, cgh);
              AccT acc2(data_buf2, cgh);
              acc1.swap(acc2);
              if constexpr (Target == sycl::target::host_task) {
                cgh.host_task([=] {
                  auto &acc_ref1 = acc1[sycl::id<dims>()];
                  auto &acc_ref2 = acc2[sycl::id<dims>()];
                  CHECK(value_operations::are_equal(acc_ref1, changed_val));
                  CHECK(value_operations::are_equal(acc_ref2, expected_val));
                  if constexpr (AccessMode != sycl::access_mode::read) {
                    value_operations::assign(acc_ref1, expected_val);
                    value_operations::assign(acc_ref2, changed_val);
                  }
                });
              } else {
                sycl::accessor res_acc(res_buf, cgh);
                cgh.single_task([=]() {
                  auto &acc_ref1 = acc1[sycl::id<dims>()];
                  auto &acc_ref2 = acc2[sycl::id<dims>()];
                  res_acc[0] =
                      value_operations::are_equal(acc_ref1, changed_val);
                  res_acc[0] &=
                      value_operations::are_equal(acc_ref2, expected_val);
                  if constexpr (AccessMode != sycl::access_mode::read) {
                    value_operations::assign(acc_ref1, expected_val);
                    value_operations::assign(acc_ref2, changed_val);
                  }
                });
              }
            })
            .wait_and_throw();
      }
      if constexpr (Target == sycl::target::device) CHECK(res);
      if constexpr (AccessMode != sycl::access_mode::read) {
=======
    if constexpr (AccessMode != sycl::access_mode::read) {
      SECTION(get_section_name<dims>(type_name, access_mode_name, target_name,
                                     "Check swap for accessor")) {
        T data1 = value_operations::init<T>(expected_val);
        T data2 = value_operations::init<T>(changed_val);
        {
          sycl::buffer<T, dims> data_buf1(&data1, r);
          sycl::buffer<T, dims> data_buf2(&data2, r);
          queue
              .submit([&](sycl::handler &cgh) {
                AccT acc1(data_buf1);
                AccT acc2(data_buf2);
                if constexpr (Target == sycl::target::host_task) {
                  cgh.host_task([=] { acc1.swap(acc2); });
                } else {
                  cgh.single_task([=]() { acc1.swap(acc2); });
                }
              })
              .wait_and_throw();
        }
>>>>>>> 621c3fab
        CHECK(value_operations::are_equal(data1, changed_val));
        CHECK(value_operations::are_equal(data2, expected_val));
      } else {
        CHECK(value_operations::are_equal(data1, expected_val));
        CHECK(value_operations::are_equal(data2, changed_val));
      }
    }
  }
};

template <typename T>
class run_generic_api_for_type {
 public:
  void operator()(const std::string &type_name) {
    const auto access_modes = get_access_modes();
    const auto dimensions = get_dimensions();
    const auto targets = get_targets();

    // To handle cases when class was called from functions
    // like for_all_types_vectors_marray or for_all_device_copyable_std_containers.
    // This will wrap string with type T to string with container<T> if T is
    // an array or other kind of container.
    auto actual_type_name = type_name_string<T>::get(type_name);

    for_all_combinations<run_api_tests, T>(access_modes, dimensions, targets,
                                           actual_type_name);

    // For covering const types
    actual_type_name = std::string("const ") + actual_type_name;
    // const T can be only with access_mode::read
    const auto read_only_acc_mode =
        value_pack<sycl::access_mode, sycl::access_mode::read>::generate_named(
            "access_mode::read");
    for_all_combinations<run_api_tests, const T>(read_only_acc_mode, dimensions,
                                                 targets, actual_type_name);
  }
};
}  // namespace generic_accessor_api_common
#endif  // SYCL_CTS_GENERIC_ACCESSOR_API_COMMON_H<|MERGE_RESOLUTION|>--- conflicted
+++ resolved
@@ -297,7 +297,6 @@
       if constexpr (AccessMode != sycl::access_mode::read)
         CHECK(value_operations::are_equal(data[linear_index], changed_val));
     }
-<<<<<<< HEAD
     SECTION(get_section_name<dims>(type_name, access_mode_name, target_name,
                                    "Check swap for accessor")) {
       T data1 = value_operations::init<T>(expected_val);
@@ -343,28 +342,6 @@
       }
       if constexpr (Target == sycl::target::device) CHECK(res);
       if constexpr (AccessMode != sycl::access_mode::read) {
-=======
-    if constexpr (AccessMode != sycl::access_mode::read) {
-      SECTION(get_section_name<dims>(type_name, access_mode_name, target_name,
-                                     "Check swap for accessor")) {
-        T data1 = value_operations::init<T>(expected_val);
-        T data2 = value_operations::init<T>(changed_val);
-        {
-          sycl::buffer<T, dims> data_buf1(&data1, r);
-          sycl::buffer<T, dims> data_buf2(&data2, r);
-          queue
-              .submit([&](sycl::handler &cgh) {
-                AccT acc1(data_buf1);
-                AccT acc2(data_buf2);
-                if constexpr (Target == sycl::target::host_task) {
-                  cgh.host_task([=] { acc1.swap(acc2); });
-                } else {
-                  cgh.single_task([=]() { acc1.swap(acc2); });
-                }
-              })
-              .wait_and_throw();
-        }
->>>>>>> 621c3fab
         CHECK(value_operations::are_equal(data1, changed_val));
         CHECK(value_operations::are_equal(data2, expected_val));
       } else {
