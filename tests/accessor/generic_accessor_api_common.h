/*******************************************************************************
//
//  SYCL 2020 Conformance Test Suite
//
//  Provides common code for generic sycl::accessor api tests
//
*******************************************************************************/
#ifndef SYCL_CTS_GENERIC_ACCESSOR_API_COMMON_H
#define SYCL_CTS_GENERIC_ACCESSOR_API_COMMON_H
#include "accessor_common.h"

namespace generic_accessor_api_common {
using namespace sycl_cts;
using namespace accessor_tests_common;

template <typename AccT, int dims>
void test_accessor_methods(const AccT &accessor,
                           const size_t expected_byte_size,
                           const size_t expected_size,
                           const bool expected_isPlaceholder,
                           const sycl::range<dims> &expected_range,
                           const sycl::id<dims> &expected_offset) {
  test_accessor_methods_common<AccT, dims>(accessor, expected_byte_size,
                                           expected_size, expected_range);

  {
    INFO("check is_placeholder() method");
    auto acc_isPlaceholder = accessor.is_placeholder();
    STATIC_CHECK(std::is_same_v<decltype(acc_isPlaceholder), bool>);
    CHECK(acc_isPlaceholder == expected_isPlaceholder);
  }

#if SYCL_CTS_TEST_DEPRECATED_FEATURES
  {
    INFO("check get_size() method");
    auto acc_get_size = accessor.get_size();
    STATIC_CHECK(std::is_same_v<decltype(acc_get_size), size_t>);
    CHECK(acc_get_size == expected_byte_size);
  }
  {
    INFO("check get_count() method");
    auto acc_get_count = accessor.get_count();
    STATIC_CHECK(std::is_same_v<decltype(acc_get_count), size_t>);
    CHECK(acc_get_count == expected_size);
  }
#endif
  {
    INFO("check get_offset() method");
    auto acc_offset = accessor.get_offset();
    STATIC_CHECK(std::is_same_v<decltype(acc_offset), sycl::id<dims>>);
    CHECK(acc_offset == expected_offset);
  }
}

template <typename T, typename AccT>
void test_accessor_ptr_host(AccT &accessor, T expected_data) {
  {
    INFO("check get_multi_ptr() method");
    auto acc_multi_ptr_no =
        accessor.template get_multi_ptr<sycl::access::decorated::no>();
    STATIC_CHECK(
        std::is_same_v<
            decltype(acc_multi_ptr_no),
            typename AccT::template accessor_ptr<sycl::access::decorated::no>>);
    CHECK(value_operations::are_equal(*acc_multi_ptr_no.get(), expected_data));

    auto acc_multi_ptr_yes =
        accessor.template get_multi_ptr<sycl::access::decorated::yes>();
    STATIC_CHECK(std::is_same_v<decltype(acc_multi_ptr_yes),
                                typename AccT::template accessor_ptr<
                                    sycl::access::decorated::yes>>);
    CHECK(value_operations::are_equal(*acc_multi_ptr_yes.get(), expected_data));
  }

  {
    INFO("check get_pointer() method");
    auto acc_pointer = accessor.get_pointer();
    STATIC_CHECK(std::is_same_v<decltype(acc_pointer),
                                std::add_pointer_t<typename AccT::value_type>>);
    CHECK(value_operations::are_equal(*acc_pointer, expected_data));
  }
}

template <typename T, typename AccT, typename AccRes>
void test_accessor_ptr_device(AccT &accessor, T expected_data,
                              AccRes &res_acc) {
  auto acc_multi_ptr_no =
      accessor.template get_multi_ptr<sycl::access::decorated::no>();
  res_acc[0] = std::is_same_v<
      decltype(acc_multi_ptr_no),
      typename AccT::template accessor_ptr<sycl::access::decorated::no>>;
  res_acc[0] &=
      value_operations::are_equal(*acc_multi_ptr_no.get(), expected_data);

  auto acc_multi_ptr_yes =
      accessor.template get_multi_ptr<sycl::access::decorated::yes>();
  res_acc[0] &= std::is_same_v<
      decltype(acc_multi_ptr_yes),
      typename AccT::template accessor_ptr<sycl::access::decorated::yes>>;
  res_acc[0] &=
      value_operations::are_equal(*acc_multi_ptr_yes.get(), expected_data);

  auto acc_pointer = accessor.get_pointer();
  res_acc[0] &= std::is_same_v<decltype(acc_pointer),
                               std::add_pointer_t<typename AccT::value_type>>;
  res_acc[0] &= value_operations::are_equal(*acc_pointer, expected_data);
}

template <typename T, typename AccT, sycl::access_mode mode,
          sycl::target target>
void test_accessor_types() {
  test_accessor_types_common<T, AccT, mode>();
  if constexpr (target == sycl::target::device) {
    STATIC_CHECK(
        std::is_same_v<
            typename AccT::template accessor_ptr<sycl::access::decorated::yes>,
            sycl::multi_ptr<typename AccT::value_type,
                            sycl::access::address_space::global_space,
                            sycl::access::decorated::yes>>);
    STATIC_CHECK(
        std::is_same_v<
            typename AccT::template accessor_ptr<sycl::access::decorated::no>,
            sycl::multi_ptr<typename AccT::value_type,
                            sycl::access::address_space::global_space,
                            sycl::access::decorated::no>>);
  }
}

template <typename T, typename AccessT, typename DimensionT, typename TargetT>
class run_api_tests {
  static constexpr sycl::access_mode AccessMode = AccessT::value;
  static constexpr int dims = DimensionT::value;
  static constexpr sycl::target Target = TargetT::value;
  using AccT = sycl::accessor<T, dims, AccessMode, Target>;

 public:
  void operator()(const std::string &type_name,
                  const std::string &access_mode_name,
                  const std::string &target_name) {
    auto queue = util::get_cts_object::queue();
    auto r = util::get_cts_object::range<dims>::get(1, 1, 1);

    SECTION(get_section_name<dims>(type_name, access_mode_name, target_name,
                                   "Check accessor alias types")) {
      test_accessor_types<T, AccT, AccessMode, Target>();
    }

    SECTION(get_section_name<dims>(type_name, access_mode_name, target_name,
                                   "Check api for empty accessor")) {
      queue
          .submit([&](sycl::handler &cgh) {
            AccT acc;
            test_accessor_methods(acc, 0 /* expected_byte_size*/,
                                  0 /*expected_size*/,
                                  false /*expected_isPlaceholder*/,
                                  util::get_cts_object::range<dims>::get(
                                      0, 0, 0) /*expected_range*/,
                                  sycl::id<dims>() /*&expected_offset)*/);
          })
          .wait_and_throw();
    }

    SECTION(
        get_section_name<dims>(type_name, access_mode_name, target_name,
                               "Check api for buffer placeholder accessor")) {
      T data = value_operations::init<T>(expected_val);
      bool res = false;
      {
        sycl::buffer<T, dims> data_buf(&data, r);
        sycl::buffer res_buf(&res, sycl::range(1));
        queue
            .submit([&](sycl::handler &cgh) {
              AccT acc(data_buf);

              test_accessor_methods(acc, sizeof(T) /* expected_byte_size*/,
                                    1 /*expected_size*/,
                                    true /*expected_isPlaceholder*/,
                                    util::get_cts_object::range<dims>::get(
                                        1, 1, 1) /*expected_range*/,
                                    sycl::id<dims>() /*&expected_offset)*/);

              test_accessor_ptr(acc, data);
            })
            .wait_and_throw();
      }
    }

    SECTION(get_section_name<dims>(type_name, access_mode_name, target_name,
                                   "Check api for buffer accessor")) {
      T data = value_operations::init<T>(expected_val);
      bool res = false;
      {
        sycl::buffer<T, dims> data_buf(&data, r);
        sycl::buffer res_buf(&res, sycl::range(1));
        queue
            .submit([&](sycl::handler &cgh) {
              AccT acc(data_buf, cgh);

              test_accessor_methods(acc, sizeof(T) /* expected_byte_size*/,
                                    1 /*expected_size*/,
                                    false /*expected_isPlaceholder*/,
                                    util::get_cts_object::range<dims>::get(
                                        1, 1, 1) /*expected_range*/,
                                    sycl::id<dims>() /*&expected_offset)*/);

              if constexpr (Target == sycl::target::host_task) {
                cgh.host_task([=] {
                  test_accessor_ptr_host(acc, expected_val);
<<<<<<< HEAD
                  test_begin_end_host(acc, expected_val, expected_val, false);
                  auto &acc_ref = acc[sycl::id<dims>()];
                  CHECK(value_operations::are_equal(acc_ref, expected_val));
                  STATIC_CHECK(std::is_same_v<decltype(acc_ref),
=======
                  auto &acc_ref1 = acc[sycl::id<dims>()];
                  auto &acc_ref2 =
                      get_subscript_overload<T, AccT, dims>(acc, 0);
                  CHECK(value_operations::are_equal(acc_ref1, expected_val));
                  CHECK(value_operations::are_equal(acc_ref2, expected_val));
                  STATIC_CHECK(std::is_same_v<decltype(acc_ref1),
                                              typename AccT::reference>);
                  STATIC_CHECK(std::is_same_v<decltype(acc_ref2),
>>>>>>> 01e51910
                                              typename AccT::reference>);
                  if constexpr (AccessMode != sycl::access_mode::read) {
                    value_operations::assign(acc_ref1, changed_val);
                    CHECK(value_operations::are_equal(acc_ref2, changed_val));
                  }
                });
              } else {
                sycl::accessor res_acc(res_buf, cgh);
                cgh.single_task([acc, res_acc]() {
                  test_accessor_ptr_device(acc, expected_val, res_acc);
<<<<<<< HEAD
                  res_acc[0] &= test_begin_end_device(acc, expected_val,
                                                      expected_val, false);
                  auto &acc_ref = acc[sycl::id<dims>()];
=======
                  auto &acc_ref1 = acc[sycl::id<dims>()];
                  auto &acc_ref2 =
                      get_subscript_overload<T, AccT, dims>(acc, 0);
>>>>>>> 01e51910
                  res_acc[0] &=
                      value_operations::are_equal(acc_ref1, expected_val);
                  res_acc[0] &=
                      value_operations::are_equal(acc_ref2, expected_val);
                  res_acc[0] &= std::is_same_v<decltype(acc_ref1),
                                               typename AccT::reference>;
                  res_acc[0] &= std::is_same_v<decltype(acc_ref2),
                                               typename AccT::reference>;
                  if constexpr (AccessMode != sycl::access_mode::read) {
                    value_operations::assign(acc_ref1, changed_val);
                    res_acc[0] &=
                        alue_operations::are_equal(acc_ref2, changed_val);
                  }
                });
              }
            })
            .wait_and_throw();
      }
      if constexpr (Target == sycl::target::device) CHECK(res);
      if constexpr (AccessMode != sycl::access_mode::read)
        CHECK(value_operations::are_equal(data, changed_val));
    }
    SECTION(
        get_section_name<dims>(type_name, access_mode_name, target_name,
                               "Check api for ranged accessor with offset")) {
      constexpr size_t acc_range_size = 4;
      constexpr size_t buff_range_size = 8;
      constexpr size_t buff_size = (dims == 3)   ? 8 * 8 * 8
                                   : (dims == 2) ? 8 * 8
                                                 : 8;
      constexpr size_t offset = 4;
      constexpr size_t index = 2;
      int linear_index = 0;
      for (size_t i = 0; i < dims; i++) {
        linear_index += (offset + index) * pow(buff_range_size, dims - i - 1);
      }
      auto acc_range = util::get_cts_object::range<dims>::get(
          acc_range_size, acc_range_size, acc_range_size);
      auto buff_range = util::get_cts_object::range<dims>::get(
          buff_range_size, buff_range_size, buff_range_size);
      auto offset_id =
          util::get_cts_object::id<dims>::get(offset, offset, offset);
      std::remove_const_t<T> data[buff_size];
      for (size_t i = 0; i < buff_size; i++) {
        data[i] = value_operations::init<T>(i);
      }
      bool res = false;
      {
        sycl::buffer<T, dims> data_buf(data, buff_range);
        sycl::buffer res_buf(&res, sycl::range(1));
        queue
            .submit([&](sycl::handler &cgh) {
              AccT acc(data_buf, cgh, acc_range, offset_id);
              test_accessor_methods(
                  acc, sizeof(T) * acc_range.size() /* expected_byte_size*/,
                  acc_range.size() /*expected_size*/,
                  false /*expected_isPlaceholder*/,
                  acc_range /*expected_range*/,
                  offset_id /*&expected_offset)*/);

              if constexpr (Target == sycl::target::host_task) {
                cgh.host_task([=] {
                  test_accessor_ptr_host(acc, T());
<<<<<<< HEAD
                  test_begin_end_host(acc, value_operations::init<T>(0),
                                      value_operations::init<T>(buff_size - 1),
                                      false);
                  auto &acc_ref =
=======
                  auto &acc_ref1 =
>>>>>>> 01e51910
                      get_subscript_overload<T, AccT, dims>(acc, index);
                  auto &acc_ref2 = acc[sycl::id<dims>()];
                  CHECK(value_operations::are_equal(acc_ref1, linear_index));
                  CHECK(value_operations::are_equal(acc_ref2, 0));
                  if constexpr (AccessMode != sycl::access_mode::read) {
                    value_operations::assign(acc_ref1, changed_val);
                    value_operations::assign(acc_ref2, expected_val);
                  }
                });
              } else {
                sycl::accessor res_acc(res_buf, cgh);
                cgh.single_task([=]() {
                  test_accessor_ptr_device(acc, T(), res_acc);
<<<<<<< HEAD
                  res_acc[0] &= test_begin_end_device(
                      acc, value_operations::init<T>(0),
                      value_operations::init<T>(buff_size - 1), false);
                  auto &acc_ref =
=======
                  auto &acc_ref1 =
>>>>>>> 01e51910
                      get_subscript_overload<T, AccT, dims>(acc, index);
                  auto &acc_ref2 = acc[sycl::id<dims>()];
                  res_acc[0] &=
                      value_operations::are_equal(acc_ref1, linear_index);
                  res_acc[0] &= value_operations::are_equal(acc_ref2, 0);
                  if constexpr (AccessMode != sycl::access_mode::read) {
                    value_operations::assign(acc_ref1, changed_val);
                    value_operations::assign(acc_ref2, expected_val);
                  }
                });
              }
            })
            .wait_and_throw();
      }
      if constexpr (Target == sycl::target::device) CHECK(res);
      if constexpr (AccessMode != sycl::access_mode::read) {
        CHECK(value_operations::are_equal(data[linear_index], changed_val));
        CHECK(value_operations::are_equal(data[0], expected_val));
      }
    }
    SECTION(get_section_name<dims>(type_name, access_mode_name, target_name,
                                   "Check swap for accessor")) {
      T data1 = value_operations::init<T>(expected_val);
      T data2 = value_operations::init<T>(changed_val);
      bool res = false;
      {
        sycl::buffer res_buf(&res, sycl::range(1));
        sycl::buffer<T, dims> data_buf1(&data1, r);
        sycl::buffer<T, dims> data_buf2(&data2, r);
        queue
            .submit([&](sycl::handler &cgh) {
              AccT acc1(data_buf1, cgh);
              AccT acc2(data_buf2, cgh);
              acc1.swap(acc2);
              if constexpr (Target == sycl::target::host_task) {
                cgh.host_task([=] {
                  auto &acc_ref1 = acc1[sycl::id<dims>()];
                  auto &acc_ref2 = acc2[sycl::id<dims>()];
                  CHECK(value_operations::are_equal(acc_ref1, changed_val));
                  CHECK(value_operations::are_equal(acc_ref2, expected_val));
                  if constexpr (AccessMode != sycl::access_mode::read) {
                    value_operations::assign(acc_ref1, expected_val);
                    value_operations::assign(acc_ref2, changed_val);
                  }
                });
              } else {
                sycl::accessor res_acc(res_buf, cgh);
                cgh.single_task([=]() {
                  auto &acc_ref1 = acc1[sycl::id<dims>()];
                  auto &acc_ref2 = acc2[sycl::id<dims>()];
                  res_acc[0] =
                      value_operations::are_equal(acc_ref1, changed_val);
                  res_acc[0] &=
                      value_operations::are_equal(acc_ref2, expected_val);
                  if constexpr (AccessMode != sycl::access_mode::read) {
                    value_operations::assign(acc_ref1, expected_val);
                    value_operations::assign(acc_ref2, changed_val);
                  }
                });
              }
            })
            .wait_and_throw();
      }
      if constexpr (Target == sycl::target::device) CHECK(res);
      if constexpr (AccessMode != sycl::access_mode::read) {
        CHECK(value_operations::are_equal(data1, changed_val));
        CHECK(value_operations::are_equal(data2, expected_val));
      } else {
        CHECK(value_operations::are_equal(data1, expected_val));
        CHECK(value_operations::are_equal(data2, changed_val));
      }
    }
  }
};

template <typename T>
class run_generic_api_for_type {
 public:
  void operator()(const std::string &type_name) {
    const auto access_modes = get_access_modes();
    const auto dimensions = get_dimensions();
    const auto targets = get_targets();

    // To handle cases when class was called from functions
    // like for_all_types_vectors_marray or for_all_device_copyable_std_containers.
    // This will wrap string with type T to string with container<T> if T is
    // an array or other kind of container.
    auto actual_type_name = type_name_string<T>::get(type_name);

    for_all_combinations<run_api_tests, T>(access_modes, dimensions, targets,
                                           actual_type_name);

    // For covering const types
    actual_type_name = std::string("const ") + actual_type_name;
    // const T can be only with access_mode::read
    const auto read_only_acc_mode =
        value_pack<sycl::access_mode, sycl::access_mode::read>::generate_named(
            "access_mode::read");
    for_all_combinations<run_api_tests, const T>(read_only_acc_mode, dimensions,
                                                 targets, actual_type_name);
  }
};
}  // namespace generic_accessor_api_common
#endif  // SYCL_CTS_GENERIC_ACCESSOR_API_COMMON_H<|MERGE_RESOLUTION|>--- conflicted
+++ resolved
@@ -206,12 +206,7 @@
               if constexpr (Target == sycl::target::host_task) {
                 cgh.host_task([=] {
                   test_accessor_ptr_host(acc, expected_val);
-<<<<<<< HEAD
                   test_begin_end_host(acc, expected_val, expected_val, false);
-                  auto &acc_ref = acc[sycl::id<dims>()];
-                  CHECK(value_operations::are_equal(acc_ref, expected_val));
-                  STATIC_CHECK(std::is_same_v<decltype(acc_ref),
-=======
                   auto &acc_ref1 = acc[sycl::id<dims>()];
                   auto &acc_ref2 =
                       get_subscript_overload<T, AccT, dims>(acc, 0);
@@ -220,7 +215,6 @@
                   STATIC_CHECK(std::is_same_v<decltype(acc_ref1),
                                               typename AccT::reference>);
                   STATIC_CHECK(std::is_same_v<decltype(acc_ref2),
->>>>>>> 01e51910
                                               typename AccT::reference>);
                   if constexpr (AccessMode != sycl::access_mode::read) {
                     value_operations::assign(acc_ref1, changed_val);
@@ -231,15 +225,11 @@
                 sycl::accessor res_acc(res_buf, cgh);
                 cgh.single_task([acc, res_acc]() {
                   test_accessor_ptr_device(acc, expected_val, res_acc);
-<<<<<<< HEAD
                   res_acc[0] &= test_begin_end_device(acc, expected_val,
                                                       expected_val, false);
-                  auto &acc_ref = acc[sycl::id<dims>()];
-=======
                   auto &acc_ref1 = acc[sycl::id<dims>()];
                   auto &acc_ref2 =
                       get_subscript_overload<T, AccT, dims>(acc, 0);
->>>>>>> 01e51910
                   res_acc[0] &=
                       value_operations::are_equal(acc_ref1, expected_val);
                   res_acc[0] &=
@@ -303,14 +293,10 @@
               if constexpr (Target == sycl::target::host_task) {
                 cgh.host_task([=] {
                   test_accessor_ptr_host(acc, T());
-<<<<<<< HEAD
                   test_begin_end_host(acc, value_operations::init<T>(0),
                                       value_operations::init<T>(buff_size - 1),
                                       false);
-                  auto &acc_ref =
-=======
                   auto &acc_ref1 =
->>>>>>> 01e51910
                       get_subscript_overload<T, AccT, dims>(acc, index);
                   auto &acc_ref2 = acc[sycl::id<dims>()];
                   CHECK(value_operations::are_equal(acc_ref1, linear_index));
@@ -324,14 +310,10 @@
                 sycl::accessor res_acc(res_buf, cgh);
                 cgh.single_task([=]() {
                   test_accessor_ptr_device(acc, T(), res_acc);
-<<<<<<< HEAD
                   res_acc[0] &= test_begin_end_device(
                       acc, value_operations::init<T>(0),
                       value_operations::init<T>(buff_size - 1), false);
-                  auto &acc_ref =
-=======
                   auto &acc_ref1 =
->>>>>>> 01e51910
                       get_subscript_overload<T, AccT, dims>(acc, index);
                   auto &acc_ref2 = acc[sycl::id<dims>()];
                   res_acc[0] &=
