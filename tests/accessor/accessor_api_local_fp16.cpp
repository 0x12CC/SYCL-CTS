/*******************************************************************************
//
//  SYCL 2020 Conformance Test Suite
//
//  Copyright:	(c) 2018 by Codeplay Software LTD. All Rights Reserved.
//
*******************************************************************************/

<<<<<<< HEAD
#include "../common/common.h"
#include "../common/type_coverage.h"
#include "./../../util/math_helper.h"
#include "accessor_api_local_common.h"

#include <array>
#include <numeric>
#include <sstream>
=======
>>>>>>> 522d13e3

#define TEST_NAME accessor_api_local_fp16

#include "../common/common.h"
#include "accessor_api_local_common.h"
#include "accessor_api_types_fp16.h"

namespace TEST_NAMESPACE {

using namespace sycl_cts;

/** tests the api for cl::sycl::accessor
*/
class TEST_NAME : public util::test_base {
 public:
  /** return information about this test
  */
  void get_info(test_base::info &out) const override {
    set_test_info(out, TOSTRING(TEST_NAME), TEST_FILE);
  }

  /** execute this test
  */
  void run(util::logger &log) override {
    try {
      auto queue = util::get_cts_object::queue();

<<<<<<< HEAD
      if (!queue.get_device().has_extension("cl_khr_fp16")) {
        log.note(
            "Device does not support half precision floating point operations");
        return;
      }

#ifndef SYCL_CTS_FULL_CONFORMANCE
      // Specific set of types to cover during ordinary compilation

      /** check local accessor api for half
       */
      check_local_accessor_api_type<cl::sycl::half>()(log, queue, "cl::sycl::half");

      /** check local accessor api for vec
       */
      check_local_accessor_api_type<cl::sycl::half3>()(log, queue, "cl::sycl::half");
#else
      // Extended type coverage
      for_type_and_vectors<check_local_accessor_api_type, cl::sycl::half>(
          log, queue);
      for_type_and_vectors<check_local_accessor_api_type, cl::sycl::cl_half>(
          log, queue);

#endif // SYCL_CTS_FULL_CONFORMANCE
=======
      check_all_types_fp16<check_local_accessor_api_type>::run(queue, log);
>>>>>>> 522d13e3

    } catch (const cl::sycl::exception &e) {
      log_exception(log, e);
      cl::sycl::string_class errorMsg =
          "a SYCL exception was caught: " + cl::sycl::string_class(e.what());
      FAIL(log, errorMsg.c_str());
    }
  }
};

/** register this test with the test_collection
*/
util::test_proxy<TEST_NAME> proxy;

}  // namespace TEST_NAMESPACE<|MERGE_RESOLUTION|>--- conflicted
+++ resolved
@@ -6,17 +6,6 @@
 //
 *******************************************************************************/
 
-<<<<<<< HEAD
-#include "../common/common.h"
-#include "../common/type_coverage.h"
-#include "./../../util/math_helper.h"
-#include "accessor_api_local_common.h"
-
-#include <array>
-#include <numeric>
-#include <sstream>
-=======
->>>>>>> 522d13e3
 
 #define TEST_NAME accessor_api_local_fp16
 
@@ -44,34 +33,7 @@
     try {
       auto queue = util::get_cts_object::queue();
 
-<<<<<<< HEAD
-      if (!queue.get_device().has_extension("cl_khr_fp16")) {
-        log.note(
-            "Device does not support half precision floating point operations");
-        return;
-      }
-
-#ifndef SYCL_CTS_FULL_CONFORMANCE
-      // Specific set of types to cover during ordinary compilation
-
-      /** check local accessor api for half
-       */
-      check_local_accessor_api_type<cl::sycl::half>()(log, queue, "cl::sycl::half");
-
-      /** check local accessor api for vec
-       */
-      check_local_accessor_api_type<cl::sycl::half3>()(log, queue, "cl::sycl::half");
-#else
-      // Extended type coverage
-      for_type_and_vectors<check_local_accessor_api_type, cl::sycl::half>(
-          log, queue);
-      for_type_and_vectors<check_local_accessor_api_type, cl::sycl::cl_half>(
-          log, queue);
-
-#endif // SYCL_CTS_FULL_CONFORMANCE
-=======
       check_all_types_fp16<check_local_accessor_api_type>::run(queue, log);
->>>>>>> 522d13e3
 
     } catch (const cl::sycl::exception &e) {
       log_exception(log, e);
