--- conflicted
+++ resolved
@@ -24,17 +24,11 @@
   using namespace local_accessor_constructors;
   auto queue = sycl_cts::util::get_cts_object::queue();
   if (queue.get_device().has(sycl::aspect::fp16)) {
-<<<<<<< HEAD
-#ifdef SYCL_CTS_ENABLE_FULL_CONFORMANCE
-=======
 #if !SYCL_CTS_ENABLE_FULL_CONFORMANCE
     run_local_constructors_test<sycl::half>{}("sycl::half");
 #else
->>>>>>> fe2b8185
     for_type_vectors_marray<run_local_constructors_test, sycl::half>(
         "sycl::half");
-#else
-    run_local_constructors_test<sycl::half>{}("sycl::half");
 #endif  // SYCL_CTS_ENABLE_FULL_CONFORMANCE
   } else {
     WARN("Device does not support half precision floating point operations");
