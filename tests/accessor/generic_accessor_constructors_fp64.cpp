--- conflicted
+++ resolved
@@ -22,19 +22,14 @@
 DISABLED_FOR_TEST_CASE(hipSYCL, ComputeCpp, DPCPP)
 ("Generic sycl::accessor constructors. fp64 type", "[accessor]")({
   using namespace generic_accessor_constructors;
-  
+
   auto queue = sycl_cts::util::get_cts_object::queue();
   if (queue.get_device().has(sycl::aspect::fp64)) {
-<<<<<<< HEAD
-#ifdef SYCL_CTS_ENABLE_FULL_CONFORMANCE
-=======
+
 #if !SYCL_CTS_ENABLE_FULL_CONFORMANCE
     run_generic_constructors_test<double>{}("double");
 #else
->>>>>>> fe2b8185
     for_type_vectors_marray<run_generic_constructors_test, double>("double");
-#else
-    run_generic_constructors_test<double>{}("double");
 #endif  // SYCL_CTS_ENABLE_FULL_CONFORMANCE
   } else {
     WARN("Device does not support double precision floating point operations");
