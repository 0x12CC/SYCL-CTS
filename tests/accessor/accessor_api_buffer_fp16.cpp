/*******************************************************************************
//
//  SYCL 2020 Conformance Test Suite
//
//  Copyright:	(c) 2018 by Codeplay Software LTD. All Rights Reserved.
//
*******************************************************************************/

#define TEST_NAME accessor_api_buffer_fp16

#include "../common/common.h"
#include "accessor_api_buffer_common.h"
<<<<<<< HEAD

#define TEST_NAME accessor_api_buffer_fp16
=======
#include "accessor_api_types_fp16.h"
>>>>>>> 522d13e3

namespace TEST_NAMESPACE {

using namespace sycl_cts;

/** tests the api for cl::sycl::accessor
*/
class TEST_NAME : public util::test_base {
 public:
  /** return information about this test
  */
  void get_info(test_base::info &out) const override {
    set_test_info(out, TOSTRING(TEST_NAME), TEST_FILE);
  }

  /** execute this test
  */
  void run(util::logger &log) override {
    try {
      auto queue = util::get_cts_object::queue();

<<<<<<< HEAD
      if (!queue.get_device().has_extension("cl_khr_fp16")) {
        log.note(
            "Device does not support half precision floating point operations");
        return;
      }

#ifndef SYCL_CTS_FULL_CONFORMANCE
      // Specific set of types to cover during ordinary compilation

      /** check buffer accessor api for half
       */
      check_buffer_accessor_api_type<cl::sycl::half>()(log, queue,
                                                       "cl::sycl::half");
      /** check buffer accessor api for vec
       */
      check_buffer_accessor_api_type<cl::sycl::half3>()(log, queue,
                                                        "cl::sycl::half");
#else
      // Extended type coverage
      for_type_and_vectors<check_buffer_accessor_api_type, cl::sycl::half>(
          log, queue, "cl::sycl::half");
      for_type_and_vectors<check_buffer_accessor_api_type, cl::sycl::cl_half>(
          log, queue, "cl::sycl::cl_half");

#endif // SYCL_CTS_FULL_CONFORMANCE
=======
      check_all_types_fp16<check_buffer_accessor_api_type>::run(queue, log);
>>>>>>> 522d13e3

      queue.wait_and_throw();
    } catch (const cl::sycl::exception &e) {
      log_exception(log, e);
      cl::sycl::string_class errorMsg =
          "a SYCL exception was caught: " + cl::sycl::string_class(e.what());
      FAIL(log, errorMsg.c_str());
    }
  }
};

/** register this test with the test_collection
*/
util::test_proxy<TEST_NAME> proxy;

}  // namespace TEST_NAMESPACE<|MERGE_RESOLUTION|>--- conflicted
+++ resolved
@@ -10,12 +10,7 @@
 
 #include "../common/common.h"
 #include "accessor_api_buffer_common.h"
-<<<<<<< HEAD
-
-#define TEST_NAME accessor_api_buffer_fp16
-=======
 #include "accessor_api_types_fp16.h"
->>>>>>> 522d13e3
 
 namespace TEST_NAMESPACE {
 
@@ -37,35 +32,7 @@
     try {
       auto queue = util::get_cts_object::queue();
 
-<<<<<<< HEAD
-      if (!queue.get_device().has_extension("cl_khr_fp16")) {
-        log.note(
-            "Device does not support half precision floating point operations");
-        return;
-      }
-
-#ifndef SYCL_CTS_FULL_CONFORMANCE
-      // Specific set of types to cover during ordinary compilation
-
-      /** check buffer accessor api for half
-       */
-      check_buffer_accessor_api_type<cl::sycl::half>()(log, queue,
-                                                       "cl::sycl::half");
-      /** check buffer accessor api for vec
-       */
-      check_buffer_accessor_api_type<cl::sycl::half3>()(log, queue,
-                                                        "cl::sycl::half");
-#else
-      // Extended type coverage
-      for_type_and_vectors<check_buffer_accessor_api_type, cl::sycl::half>(
-          log, queue, "cl::sycl::half");
-      for_type_and_vectors<check_buffer_accessor_api_type, cl::sycl::cl_half>(
-          log, queue, "cl::sycl::cl_half");
-
-#endif // SYCL_CTS_FULL_CONFORMANCE
-=======
       check_all_types_fp16<check_buffer_accessor_api_type>::run(queue, log);
->>>>>>> 522d13e3
 
       queue.wait_and_throw();
     } catch (const cl::sycl::exception &e) {
