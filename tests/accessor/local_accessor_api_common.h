/*******************************************************************************
//
//  SYCL 2020 Conformance Test Suite
//
//  Copyright (c) 2023 The Khronos Group Inc.
//
//  Licensed under the Apache License, Version 2.0 (the "License");
//  you may not use this file except in compliance with the License.
//  You may obtain a copy of the License at
//
//     http://www.apache.org/licenses/LICENSE-2.0
//
//  Unless required by applicable law or agreed to in writing, software
//  distributed under the License is distributed on an "AS IS" BASIS,
//  WITHOUT WARRANTIES OR CONDITIONS OF ANY KIND, either express or implied.
//  See the License for the specific language governing permissions and
//  limitations under the License.
//
*******************************************************************************/

//  Provides common code for sycl::local_accessor api tests

#ifndef SYCL_CTS_LOCAL_ACCESSOR_API_COMMON_H
#define SYCL_CTS_LOCAL_ACCESSOR_API_COMMON_H
#include "accessor_common.h"

namespace local_accessor_api_common {
using namespace sycl_cts;
using namespace accessor_tests_common;

enum class check : size_t {
  iterator_access = 0U,
  get_multi_ptr_no_type,
  get_multi_ptr_yes_type,
  get_pointer_type,
  subscript_id_type,      // only for non-zero dim accessor
  subscript_size_t_type,  // only for non-zero dim accessor
  // only for non const
  subscript_id_result,        // only for non-zero dim accessor
  subscript_size_t_result,    // only for non-zero dim accessor
  operator_assign_lv_result,  // only for zero dim accessor
  operator_assign_rv_result,  // only for zero dim accessor
  get_multi_ptr_no_result,
  get_multi_ptr_yes_result,
  get_pointer_result,
  nChecks  // should be the latest one
};
const std::string info_strings[to_integral(check::nChecks)]{
    "result for iterator_access",
    "return type for get_multi_ptr<sycl::access::decorated::no>()",
    "return type for get_multi_ptr<sycl::access::decorated::yes>()",
    "return type for get_pointer()",
    "return type for operator[](id<Dimensions> index)",
    "return type for operator[]](size_t index)",
    "result for operator[](id<Dimensions> index)",
    "result for operator[]](size_t index)",
    "result for operator=(const T& value)",
    "result for operator=(T&& value)",
    "result for get_multi_ptr<sycl::access::decorated::no>()",
    "result for get_multi_ptr<sycl::access::decorated::yes>()",
    "result for get_pointer()"};

inline bool is_check_for_dim(check check_value, int dim) {
  if (0 == dim) {
    if (check_value == check::subscript_id_type ||
        check_value == check::subscript_size_t_type ||
        check_value == check::subscript_id_result ||
        check_value == check::subscript_size_t_result) {
      return false;
    }
  } else if (check_value == check::operator_assign_lv_result ||
             check_value == check::operator_assign_rv_result) {
    return false;
  }
  return true;
}

template <typename T, typename AccT>
void test_local_accessor_types() {
  constexpr sycl::access_mode mode = (std::is_const_v<T>)
                                         ? sycl::access_mode::read
                                         : sycl::access_mode::read_write;
  test_accessor_types_common<T, AccT, mode>();
  STATIC_CHECK(
      std::is_same_v<
          typename AccT::template accessor_ptr<sycl::access::decorated::yes>,
          sycl::multi_ptr<typename AccT::value_type,
                          sycl::access::address_space::local_space,
                          sycl::access::decorated::yes>>);
  STATIC_CHECK(
      std::is_same_v<
          typename AccT::template accessor_ptr<sycl::access::decorated::no>,
          sycl::multi_ptr<typename AccT::value_type,
                          sycl::access::address_space::local_space,
                          sycl::access::decorated::no>>);
}

template <typename T, typename AccT, typename AccRes>
void test_local_accessor_ptr(AccT &accessor, T expected_data, AccRes &res_acc,
                             size_t item_id) {
  auto acc_multi_ptr_no =
      accessor.template get_multi_ptr<sycl::access::decorated::no>();
  res_acc[sycl::id<2>(to_integral(check::get_multi_ptr_no_type), item_id)] =
      std::is_same_v<
          decltype(acc_multi_ptr_no),
          typename AccT::template accessor_ptr<sycl::access::decorated::no>>;

  auto acc_multi_ptr_yes =
      accessor.template get_multi_ptr<sycl::access::decorated::yes>();
  res_acc[sycl::id<2>(to_integral(check::get_multi_ptr_yes_type), item_id)] =
      std::is_same_v<
          decltype(acc_multi_ptr_yes),
          typename AccT::template accessor_ptr<sycl::access::decorated::yes>>;

  auto acc_pointer = accessor.get_pointer();
  res_acc[sycl::id<2>(to_integral(check::get_pointer_type), item_id)] =
      std::is_same_v<decltype(acc_pointer),
<<<<<<< HEAD
                     sycl::local_ptr<typename AccT::value_type>>;
=======
                     sycl::multi_ptr<typename AccT::value_type,
                                     sycl::access::address_space::local_space,
                                     sycl::access::decorated::legacy>>;
>>>>>>> d6c817c0
  if constexpr (!std::is_const_v<typename AccT::value_type>) {
    res_acc[sycl::id<2>(to_integral(check::get_multi_ptr_no_result), item_id)] =
        value_operations::are_equal(*acc_multi_ptr_no, expected_data);
    res_acc[sycl::id<2>(to_integral(check::get_multi_ptr_yes_result),
                        item_id)] =
        value_operations::are_equal(*(acc_multi_ptr_yes.get_raw()),
                                    expected_data);
    res_acc[sycl::id<2>(to_integral(check::get_pointer_result), item_id)] =
        value_operations::are_equal(*acc_pointer, expected_data);
  }
}

template <typename AccT, int dims, int range_dims>
AccT get_accessor(sycl::handler &cgh, const sycl::range<range_dims> &r) {
  if constexpr (0 == dims) {
    return AccT(cgh);
  } else {
    return AccT(r, cgh);
  }
}

template <typename T, typename DimensionTypeT>
class kernel_api;

template <typename T, typename DimensionTypeT>
class run_api_tests {
  static constexpr int dims = DimensionTypeT::value;
  using AccT = sycl::local_accessor<T, dims>;

 public:
  void operator()(const std::string &type_name) {
    using kname = kernel_api<T, DimensionTypeT>;
    auto queue = once_per_unit::get_queue();
    constexpr int buf_dims = (0 == dims) ? 1 : dims;

    SECTION(
        get_section_name<dims>(type_name, "Check local_accessor alias types")) {
      test_local_accessor_types<T, AccT>();
    }

    SECTION(get_section_name<dims>(type_name,
                                   "Check api for empty local_accessor")) {
      queue
          .submit([&](sycl::handler &cgh) {
            AccT acc;
            test_accessor_methods_common(acc, 0 /* expected_byte_size*/,
                                         0 /*expected_size*/);
            if constexpr (0 < dims) {
              test_accessor_get_range_method(
                  acc, util::get_cts_object::range<dims>::get(
                           0, 0, 0) /*expected_range*/);
            }
          })
          .wait_and_throw();
    }
    if constexpr (0 < dims) {
      SECTION(get_section_name<dims>(
          type_name, "Check api for non zero-dimension local_accessor")) {
        constexpr size_t global_range_size = 4;
        constexpr size_t global_range_buffer_size = (dims == 3)   ? 4 * 4 * 4
                                                    : (dims == 2) ? 4 * 4
                                                                  : 4;
        constexpr size_t local_range_size = 2;
        auto global_range = util::get_cts_object::range<dims>::get(
            global_range_size, global_range_size, global_range_size);
        auto local_range = util::get_cts_object::range<dims>::get(
            local_range_size, local_range_size, local_range_size);
        sycl::nd_range<dims> nd_range(global_range, local_range);
        std::array<std::array<bool, global_range_buffer_size>,
                   to_integral(check::nChecks)>
            res;
        std::for_each(res.begin(), res.end(),
                      [](std::array<bool, global_range_buffer_size> &arr) {
                        arr.fill(false);
                      });
        {
          sycl::buffer<bool, 2> res_buf(
              res.data()->data(), sycl::range<2>(to_integral(check::nChecks),
                                                 global_range_buffer_size));
          queue
              .submit([&](sycl::handler &cgh) {
                AccT acc(local_range, cgh);
                AccT acc_other(local_range, cgh);

                test_accessor_methods_common(
                    acc, sizeof(T) * local_range.size() /* expected_byte_size*/,
                    local_range.size() /*expected_size*/);
                test_accessor_get_range_method(acc,
                                               local_range /*expected_range*/);

                sycl::accessor res_acc(res_buf, cgh);
                cgh.parallel_for<kname>(nd_range, [=](sycl::nd_item<dims>
                                                          item) {
                  auto &&ref_1 = acc[sycl::id<dims>()];

                  auto &&ref_2 = get_subscript_overload<T, AccT, dims>(acc, 1);
                  size_t item_id = item.get_global_linear_id();
                  res_acc[sycl::id<2>(to_integral(check::subscript_id_type),
                                      item_id)] =
                      std::is_same_v<decltype(ref_1), typename AccT::reference>;
                  res_acc[sycl::id<2>(to_integral(check::subscript_size_t_type),
                                      item_id)] =
                      std::is_same_v<decltype(ref_2), typename AccT::reference>;
                  if constexpr (!std::is_const_v<T>) {
                    value_operations::assign(ref_1, expected_val);
                    value_operations::assign(ref_2, changed_val);

                    res_acc[sycl::id<2>(to_integral(check::subscript_id_result),
                                        item_id)] =
                        value_operations::are_equal(ref_1, expected_val);
                    res_acc[sycl::id<2>(
                        to_integral(check::subscript_size_t_result), item_id)] =
                        value_operations::are_equal(ref_2, changed_val);
                  }
                  test_local_accessor_ptr(acc, expected_val, res_acc, item_id);
                  res_acc[sycl::id<2>(to_integral(check::iterator_access),
                                      item_id)] =
                      test_begin_end_device(acc, expected_val, changed_val,
                                            !std::is_const_v<T>);
                });
              })
              .wait_and_throw();
        }

        constexpr size_t N = to_integral(
            (std::is_const_v<T>) ? check::subscript_id_result : check::nChecks);
        for (size_t i = 0; i < N; i++) {
          if (is_check_for_dim(static_cast<check>(i), dims)) {
            INFO(info_strings[i]);
            CHECK(std::all_of(res[i].cbegin(), res[i].cend(),
                              [](bool v) { return v; }));
          }
        }
      }
    } else {
      SECTION(get_section_name<dims>(
          type_name, "Check api for zero-dimension local_accessor")) {
        // res as array of arrays just for unification of check with non-zero
        // dim accessors
        std::array<std::array<bool, 1>, to_integral(check::nChecks)> res;
        std::for_each(res.begin(), res.end(),
                      [](std::array<bool, 1>& arr) { arr.fill(false); });
        {
          auto r = util::get_cts_object::range<buf_dims>::get(1, 1, 1);
          sycl::buffer<bool, 2> res_buf(
              res.data()->data(),
              sycl::range<2>(to_integral(check::nChecks), 1));
          queue
              .submit([&](sycl::handler &cgh) {
                AccT acc(cgh);

                test_accessor_methods_common(
                    acc, sizeof(T) * r.size() /* expected_byte_size*/,
                    r.size() /*expected_size*/);

                sycl::accessor res_acc(res_buf, cgh);
                cgh.parallel_for<kname>(
                    sycl::nd_range(r, r), [=](sycl::nd_item<1> item) {
                      size_t item_id = item.get_global_linear_id();
                      typename AccT::reference dref = acc;
                      if constexpr (!std::is_const_v<T>) {
                        typename AccT::value_type v_data =
                            value_operations::init<typename AccT::value_type>(
                                expected_val);
                        // check method const AccT::operator=(const T& data)
                        // const
                        acc = v_data;
                        res_acc[sycl::id<2>(
                            to_integral(check::operator_assign_lv_result),
                            item_id)] =
                            value_operations::are_equal(dref, v_data);

                        // check method const AccT::operator=(T&& data) const
                        acc = value_operations::init<typename AccT::value_type>(
                            changed_val);
                        v_data =
                            value_operations::init<typename AccT::value_type>(
                                changed_val);
                        res_acc[sycl::id<2>(
                            to_integral(check::operator_assign_rv_result),
                            item_id)] =
                            value_operations::are_equal(dref, v_data);
                      }
                      test_local_accessor_ptr(acc, changed_val, res_acc,
                                              item_id);
                      res_acc[sycl::id<2>(to_integral(check::iterator_access),
                                          item_id)] =
                          test_begin_end_device(acc, changed_val, changed_val,
                                                !std::is_const_v<T>);
                    });
              })
              .wait_and_throw();
        }
        constexpr size_t N = to_integral(
            (std::is_const_v<T>) ? check::subscript_id_result : check::nChecks);
        for (size_t i = 0; i < N; i++) {
          if (is_check_for_dim(static_cast<check>(i), dims)) {
            INFO(info_strings[i]);
            CHECK(std::all_of(res[i].cbegin(), res[i].cend(),
                              [](bool v) { return v; }));
          }
        }
      }
    }
    SECTION(
        get_section_name<dims>(type_name, "Check swap() for local_accessor")) {
      constexpr size_t alloc_size = 2;
      auto local_range = util::get_cts_object::range<buf_dims>::get(
          alloc_size, alloc_size, alloc_size);
      queue.submit([&](sycl::handler &cgh) {
        AccT acc1 = get_accessor<AccT, dims>(cgh, local_range);
        AccT acc2;
        acc2.swap(acc1);
        if constexpr (0 != dims) {
          CHECK(acc1.get_range() ==
                util::get_cts_object::range<dims>::get(0, 0, 0));
          CHECK(acc2.get_range() == local_range);
        }
        CHECK(acc1.empty());
        CHECK(!acc2.empty());
      });
    }
  }
};

using test_combinations = typename get_combinations<dimensions_pack>::type;

template <typename T, typename ArgCombination>
class run_local_api_for_type {
 public:
  void operator()(const std::string &type_name) {
    // Get the packs from the test combination type.
    using DimensionsPack = std::tuple_element_t<0, ArgCombination>;

    // Type packs instances have to be const, otherwise for_all_combination
    // will not compile
    const auto dimensions = DimensionsPack::generate_unnamed();

    // To handle cases when class was called from functions
    // like for_all_types_vectors_marray or for_all_device_copyable_std_containers.
    // This will wrap string with type T to string with container<T> if T is
    // an array or other kind of container.
    auto actual_type_name = type_name_string<T>::get(type_name);

    for_all_combinations<run_api_tests, T>(dimensions, actual_type_name);

    // For covering const types
    actual_type_name = std::string("const ") + actual_type_name;
    for_all_combinations<run_api_tests, const T>(dimensions, actual_type_name);
  }
};
}  // namespace local_accessor_api_common
#endif  // SYCL_CTS_LOCAL_ACCESSOR_API_COMMON_H<|MERGE_RESOLUTION|>--- conflicted
+++ resolved
@@ -115,13 +115,7 @@
   auto acc_pointer = accessor.get_pointer();
   res_acc[sycl::id<2>(to_integral(check::get_pointer_type), item_id)] =
       std::is_same_v<decltype(acc_pointer),
-<<<<<<< HEAD
                      sycl::local_ptr<typename AccT::value_type>>;
-=======
-                     sycl::multi_ptr<typename AccT::value_type,
-                                     sycl::access::address_space::local_space,
-                                     sycl::access::decorated::legacy>>;
->>>>>>> d6c817c0
   if constexpr (!std::is_const_v<typename AccT::value_type>) {
     res_acc[sycl::id<2>(to_integral(check::get_multi_ptr_no_result), item_id)] =
         value_operations::are_equal(*acc_multi_ptr_no, expected_data);
