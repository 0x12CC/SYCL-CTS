/*******************************************************************************
//
//  SYCL 2020 Conformance Test Suite
//
//  Provides common code for sycl::local_accessor api tests
//
*******************************************************************************/
#ifndef SYCL_CTS_LOCAL_ACCESSOR_API_COMMON_H
#define SYCL_CTS_LOCAL_ACCESSOR_API_COMMON_H
#include "accessor_common.h"

namespace local_accessor_api_common {
using namespace sycl_cts;
using namespace accessor_tests_common;

enum class check : size_t {
  subscript_id_type = 0U,
  subscript_size_t_type,
  iterator_access,
  // only for non const
  subscript_id_result,
  subscript_size_t_result,
  get_multi_ptr_no_type,
  get_multi_ptr_no_result,
  get_multi_ptr_yes_type,
  get_multi_ptr_yes_result,
  get_pointer_type,
  get_pointer_result,
  nChecks  // should be the latest one
};

template <typename T, typename AccT>
void test_local_accessor_types() {
  constexpr sycl::access_mode mode = (std::is_const_v<T>)
                                         ? sycl::access_mode::read
                                         : sycl::access_mode::read_write;
  test_accessor_types_common<T, AccT, mode>();
  STATIC_CHECK(
      std::is_same_v<
          typename AccT::template accessor_ptr<sycl::access::decorated::yes>,
          sycl::multi_ptr<typename AccT::value_type,
                          sycl::access::address_space::local_space,
                          sycl::access::decorated::yes>>);
  STATIC_CHECK(
      std::is_same_v<
          typename AccT::template accessor_ptr<sycl::access::decorated::no>,
          sycl::multi_ptr<typename AccT::value_type,
                          sycl::access::address_space::local_space,
                          sycl::access::decorated::no>>);
}

template <typename T, typename AccT, typename AccRes>
void test_local_accessor_ptr(AccT &accessor, T expected_data, AccRes &res_acc,
                             size_t item_id) {
  auto acc_multi_ptr_no =
      accessor.template get_multi_ptr<sycl::access::decorated::no>();
  res_acc[sycl::id<2>(to_integral(check::get_multi_ptr_no_type), item_id)] =
      std::is_same_v<
          decltype(acc_multi_ptr_no),
          typename AccT::template accessor_ptr<sycl::access::decorated::no>>;
  res_acc[sycl::id<2>(to_integral(check::get_multi_ptr_no_result), item_id)] =
      value_operations::are_equal(*acc_multi_ptr_no.get(), expected_data);

  auto acc_multi_ptr_yes =
      accessor.template get_multi_ptr<sycl::access::decorated::yes>();
  res_acc[sycl::id<2>(to_integral(check::get_multi_ptr_yes_type), item_id)] =
      std::is_same_v<
          decltype(acc_multi_ptr_yes),
          typename AccT::template accessor_ptr<sycl::access::decorated::yes>>;
  res_acc[sycl::id<2>(to_integral(check::get_multi_ptr_yes_result), item_id)] =
      value_operations::are_equal(*acc_multi_ptr_yes.get(), expected_data);

  auto acc_pointer = accessor.get_pointer();
  res_acc[sycl::id<2>(to_integral(check::get_pointer_type), item_id)] =
      std::is_same_v<decltype(acc_pointer),
                     std::add_pointer_t<typename AccT::value_type>>;
  res_acc[sycl::id<2>(to_integral(check::get_pointer_result), item_id)] =
      value_operations::are_equal(*acc_pointer, expected_data);
}

template <typename AccT, int dims, int range_dims>
AccT get_accessor(sycl::handler &cgh, const sycl::range<range_dims> &r) {
  if constexpr (0 == dims) {
    return AccT(cgh);
  } else {
    return AccT(r, cgh);
  }
}

template <typename T, typename DimensionTypeT>
class run_api_tests {
  static constexpr int dims = DimensionTypeT::value;
  using AccT = sycl::local_accessor<T, dims>;

 public:
  void operator()(const std::string &type_name) {
    auto queue = util::get_cts_object::queue();
    constexpr int buf_dims = (0 == dims) ? 1 : dims;

    SECTION(
        get_section_name<dims>(type_name, "Check local_accessor alias types")) {
      test_local_accessor_types<T, AccT>();
    }

    SECTION(get_section_name<dims>(type_name,
                                   "Check api for empty local_accessor")) {
      queue
          .submit([&](sycl::handler &cgh) {
            AccT acc;
            test_accessor_methods_common(acc, 0 /* expected_byte_size*/,
                                         0 /*expected_size*/);
            if constexpr (0 < dims) {
              test_accessor_get_range_method(
                  acc, util::get_cts_object::range<dims>::get(
                           0, 0, 0) /*expected_range*/);
            }
          })
          .wait_and_throw();
    }
    if constexpr (0 < dims) {
      SECTION(get_section_name<dims>(
          type_name, "Check api for non zero-dimension local_accessor")) {
        constexpr size_t global_range_size = 4;
        constexpr size_t global_range_buffer_size = (dims == 3)   ? 4 * 4 * 4
                                                    : (dims == 2) ? 4 * 4
                                                                  : 4;
        constexpr size_t local_range_size = 2;
        auto global_range = util::get_cts_object::range<dims>::get(
            global_range_size, global_range_size, global_range_size);
        auto local_range = util::get_cts_object::range<dims>::get(
            local_range_size, local_range_size, local_range_size);
        sycl::nd_range<dims> nd_range(global_range, local_range);
        std::array<std::array<bool, global_range_buffer_size>,
                   to_integral(check::nChecks)>
            res;
        std::for_each(res.begin(), res.end(),
                      [](std::array<bool, global_range_buffer_size> &arr) {
                        arr.fill(false);
                      });
        {
          sycl::buffer<bool, 2> res_buf(
              res.data()->data(), sycl::range<2>(to_integral(check::nChecks),
                                                 global_range_buffer_size));
          queue
              .submit([&](sycl::handler &cgh) {
                AccT acc(local_range, cgh);
                AccT acc_other(local_range, cgh);

<<<<<<< HEAD
                test_accessor_methods_common(
                    acc, sizeof(T) * local_range.size() /* expected_byte_size*/,
                    local_range.size() /*expected_size*/);
                test_accessor_get_range_method(acc,
                                               local_range /*expected_range*/);

                sycl::accessor res_acc(res_buf, cgh);
                cgh.parallel_for(nd_range, [=](sycl::nd_item<dims> item) {
                  auto &&ref_1 = acc[sycl::id<dims>()];

                  auto &&ref_2 = get_subscript_overload<T, AccT, dims>(acc, 1);
                  size_t item_id = item.get_global_linear_id();
                  res_acc[sycl::id<2>(to_integral(check::subscript_id_type),
                                      item_id)] =
                      std::is_same_v<decltype(ref_1), typename AccT::reference>;
                  res_acc[sycl::id<2>(to_integral(check::subscript_size_t_type),
                                      item_id)] =
                      std::is_same_v<decltype(ref_2), typename AccT::reference>;
                  if constexpr (!std::is_const_v<T>) {
                    value_operations::assign(ref_1, expected_val);
                    value_operations::assign(ref_2, changed_val);

                    res_acc[sycl::id<2>(to_integral(check::subscript_id_result),
                                        item_id)] =
                        value_operations::are_equal(ref_1, expected_val);
                    res_acc[sycl::id<2>(
                        to_integral(check::subscript_size_t_result), item_id)] =
                        value_operations::are_equal(ref_2, changed_val);

                    test_local_accessor_ptr(acc, expected_val, res_acc,
                                            item_id);
                  }
                });
              })
              .wait_and_throw();
        }

        std::string info_strings[to_integral(check::nChecks)]{
            "return type for operator[](id<Dimensions> index)",
            "return type for operator[]](size_t index)",
            "result for operator[](id<Dimensions> index)",
            "result for operator[]](size_t index)",
            "return type for get_multi_ptr<sycl::access::decorated::no>()",
            "result for get_multi_ptr<sycl::access::decorated::no>()",
            "return type for get_multi_ptr<sycl::access::decorated::yes>()",
            "result for get_multi_ptr<sycl::access::decorated::yes>()",
            "return type for get_pointer()",
            "result for get_pointer()"};

        constexpr size_t N = to_integral(
            (std::is_const_v<T>) ? check::subscript_id_result : check::nChecks);
        for (size_t i = 0; i < N; i++) {
          INFO(info_strings[i]);
          CHECK(std::all_of(res[i].cbegin(), res[i].cend(),
                            [](bool v) { return v; }));
        }
=======
    SECTION(get_section_name<dims>(type_name, "Check api for local_accessor")) {
      constexpr size_t global_range_size = 4;
      constexpr size_t global_range_buffer_size = (dims == 3)   ? 4 * 4 * 4
                                                  : (dims == 2) ? 4 * 4
                                                                : 4;
      constexpr size_t local_range_size = 2;
      auto global_range = util::get_cts_object::range<dims>::get(
          global_range_size, global_range_size, global_range_size);
      auto local_range = util::get_cts_object::range<dims>::get(
          local_range_size, local_range_size, local_range_size);
      sycl::nd_range<dims> nd_range(global_range, local_range);
      std::array<std::array<bool, global_range_buffer_size>,
                 to_integral(check::nChecks)>
          res;
      std::for_each(res.begin(), res.end(),
                    [](std::array<bool, global_range_buffer_size> &arr) {
                      arr.fill(false);
                    });
      {
        sycl::buffer<bool, 2> res_buf(
            res.data()->data(), sycl::range<2>(to_integral(check::nChecks),
                                               global_range_buffer_size));
        queue
            .submit([&](sycl::handler &cgh) {
              AccT acc(local_range, cgh);
              AccT acc_other(local_range, cgh);

              test_accessor_methods_common(
                  acc, sizeof(T) * local_range.size() /* expected_byte_size*/,
                  local_range.size() /*expected_size*/,
                  local_range /*expected_range*/);

              sycl::accessor res_acc(res_buf, cgh);
              cgh.parallel_for(nd_range, [=](sycl::nd_item<dims> item) {
                auto &&ref_1 = acc[sycl::id<dims>()];

                auto &&ref_2 = get_subscript_overload<T, AccT, dims>(acc, 1);
                size_t item_id = item.get_global_linear_id();
                res_acc[sycl::id<2>(to_integral(check::subscript_id_type),
                                    item_id)] =
                    std::is_same_v<decltype(ref_1), typename AccT::reference>;
                res_acc[sycl::id<2>(to_integral(check::subscript_size_t_type),
                                    item_id)] =
                    std::is_same_v<decltype(ref_2), typename AccT::reference>;
                if constexpr (!std::is_const_v<T>) {
                  value_operations::assign(ref_1, expected_val);
                  value_operations::assign(ref_2, changed_val);

                  res_acc[sycl::id<2>(to_integral(check::subscript_id_result), item_id)] =
                      value_operations::are_equal(ref_1, expected_val);
                  res_acc[sycl::id<2>(to_integral(check::subscript_size_t_result), item_id)] =
                      value_operations::are_equal(ref_2, changed_val);

                  test_local_accessor_ptr(acc, expected_val, res_acc, item_id);
                  res_acc[sycl::id<2>(to_integral(check::iterator_access),
                                      item_id)] &=
                      test_begin_end_device(acc, expected_val, changed_val,
                                            false);
                }
              });
            })
            .wait_and_throw();
>>>>>>> e0dd57ea
      }
    } else {
      SECTION(get_section_name<dims>(
          type_name, "Check api for zero-dimension local_accessor")) {
        bool res;
        {
          auto r = util::get_cts_object::range<buf_dims>::get(1, 1, 1);
          sycl::buffer res_buf(&res, sycl::range(1));
          queue
              .submit([&](sycl::handler &cgh) {
                AccT acc(cgh);

                test_accessor_methods_common(
                    acc, sizeof(T) * r.size() /* expected_byte_size*/,
                    r.size() /*expected_size*/);

                sycl::accessor res_acc(res_buf, cgh);
                cgh.parallel_for(
                    sycl::nd_range(r, r), [=](sycl::nd_item<1> item) {
                      typename AccT::reference dref = acc;
                      if constexpr (!std::is_const_v<T>) {
                        typename AccT::value_type v_data =
                            value_operations::init<typename AccT::value_type>(
                                expected_val);
                        // check method const AccT::operator=(const T& data)
                        // const
                        acc = v_data;
                        test_accessor_ptr_device(acc, expected_val, res_acc);

<<<<<<< HEAD
                        res_acc[0] &= value_operations::are_equal(dref, v_data);

                        // check method const AccT::operator=(T&& data) const
                        acc = value_operations::init<typename AccT::value_type>(
                            changed_val);
                        v_data =
                            value_operations::init<typename AccT::value_type>(
                                changed_val);
                        res_acc[0] &= value_operations::are_equal(dref, v_data);
                      }
                    });
              })
              .wait_and_throw();
        }
        CHECK(res);
=======
      std::string info_strings[to_integral(check::nChecks)]{
          "return type for operator[](id<Dimensions> index)",
          "return type for operator[]](size_t index)",
          "begin(), end(), cbegin(), cend(), rbegin(), rend(), crbegin(), "
          "crend()",
          "result for operator[](id<Dimensions> index)",
          "result for operator[]](size_t index)",
          "return type for get_multi_ptr<sycl::access::decorated::no>()",
          "result for get_multi_ptr<sycl::access::decorated::no>()",
          "return type for get_multi_ptr<sycl::access::decorated::yes>()",
          "result for get_multi_ptr<sycl::access::decorated::yes>()",
          "return type for get_pointer()",
          "result for get_pointer()"};

      constexpr size_t N = to_integral(
          (std::is_const_v<T>) ? check::subscript_id_result : check::nChecks);
      for (size_t i = 0; i < N; i++) {
        INFO(info_strings[i]);
        CHECK(std::all_of(res[i].cbegin(), res[i].cend(),
                          [](bool v) { return v; }));
>>>>>>> e0dd57ea
      }
    }
    SECTION(
        get_section_name<dims>(type_name, "Check swap() for local_accessor")) {
      constexpr size_t alloc_size = 2;
      auto local_range = util::get_cts_object::range<buf_dims>::get(
          alloc_size, alloc_size, alloc_size);
      queue.submit([&](sycl::handler &cgh) {
        AccT acc1 = get_accessor<AccT, dims>(cgh, local_range);
        AccT acc2;
        acc2.swap(acc1);
        if constexpr (0 != dims) {
          CHECK(acc1.get_range() ==
                util::get_cts_object::range<dims>::get(0, 0, 0));
          CHECK(acc2.get_range() == local_range);
        }
        CHECK(acc1.empty());
        CHECK(!acc2.empty());
      });
    }
  }
};

template <typename T>
class run_local_api_for_type {
 public:
  void operator()(const std::string &type_name) {
    const auto dimensions = get_all_dimensions();

    // To handle cases when class was called from functions
    // like for_all_types_vectors_marray or for_all_device_copyable_std_containers.
    // This will wrap string with type T to string with container<T> if T is
    // an array or other kind of container.
    auto actual_type_name = type_name_string<T>::get(type_name);

    for_all_combinations<run_api_tests, T>(dimensions, actual_type_name);

    // For covering const types
    actual_type_name = std::string("const ") + actual_type_name;
    for_all_combinations<run_api_tests, const T>(dimensions, actual_type_name);
  }
};
}  // namespace local_accessor_api_common
#endif  // SYCL_CTS_LOCAL_ACCESSOR_API_COMMON_H<|MERGE_RESOLUTION|>--- conflicted
+++ resolved
@@ -146,7 +146,6 @@
                 AccT acc(local_range, cgh);
                 AccT acc_other(local_range, cgh);
 
-<<<<<<< HEAD
                 test_accessor_methods_common(
                     acc, sizeof(T) * local_range.size() /* expected_byte_size*/,
                     local_range.size() /*expected_size*/);
@@ -178,6 +177,10 @@
 
                     test_local_accessor_ptr(acc, expected_val, res_acc,
                                             item_id);
+                    res_acc[sycl::id<2>(to_integral(check::iterator_access),
+                                        item_id)] &=
+                        test_begin_end_device(acc, expected_val, changed_val,
+                                              false);
                   }
                 });
               })
@@ -203,70 +206,6 @@
           CHECK(std::all_of(res[i].cbegin(), res[i].cend(),
                             [](bool v) { return v; }));
         }
-=======
-    SECTION(get_section_name<dims>(type_name, "Check api for local_accessor")) {
-      constexpr size_t global_range_size = 4;
-      constexpr size_t global_range_buffer_size = (dims == 3)   ? 4 * 4 * 4
-                                                  : (dims == 2) ? 4 * 4
-                                                                : 4;
-      constexpr size_t local_range_size = 2;
-      auto global_range = util::get_cts_object::range<dims>::get(
-          global_range_size, global_range_size, global_range_size);
-      auto local_range = util::get_cts_object::range<dims>::get(
-          local_range_size, local_range_size, local_range_size);
-      sycl::nd_range<dims> nd_range(global_range, local_range);
-      std::array<std::array<bool, global_range_buffer_size>,
-                 to_integral(check::nChecks)>
-          res;
-      std::for_each(res.begin(), res.end(),
-                    [](std::array<bool, global_range_buffer_size> &arr) {
-                      arr.fill(false);
-                    });
-      {
-        sycl::buffer<bool, 2> res_buf(
-            res.data()->data(), sycl::range<2>(to_integral(check::nChecks),
-                                               global_range_buffer_size));
-        queue
-            .submit([&](sycl::handler &cgh) {
-              AccT acc(local_range, cgh);
-              AccT acc_other(local_range, cgh);
-
-              test_accessor_methods_common(
-                  acc, sizeof(T) * local_range.size() /* expected_byte_size*/,
-                  local_range.size() /*expected_size*/,
-                  local_range /*expected_range*/);
-
-              sycl::accessor res_acc(res_buf, cgh);
-              cgh.parallel_for(nd_range, [=](sycl::nd_item<dims> item) {
-                auto &&ref_1 = acc[sycl::id<dims>()];
-
-                auto &&ref_2 = get_subscript_overload<T, AccT, dims>(acc, 1);
-                size_t item_id = item.get_global_linear_id();
-                res_acc[sycl::id<2>(to_integral(check::subscript_id_type),
-                                    item_id)] =
-                    std::is_same_v<decltype(ref_1), typename AccT::reference>;
-                res_acc[sycl::id<2>(to_integral(check::subscript_size_t_type),
-                                    item_id)] =
-                    std::is_same_v<decltype(ref_2), typename AccT::reference>;
-                if constexpr (!std::is_const_v<T>) {
-                  value_operations::assign(ref_1, expected_val);
-                  value_operations::assign(ref_2, changed_val);
-
-                  res_acc[sycl::id<2>(to_integral(check::subscript_id_result), item_id)] =
-                      value_operations::are_equal(ref_1, expected_val);
-                  res_acc[sycl::id<2>(to_integral(check::subscript_size_t_result), item_id)] =
-                      value_operations::are_equal(ref_2, changed_val);
-
-                  test_local_accessor_ptr(acc, expected_val, res_acc, item_id);
-                  res_acc[sycl::id<2>(to_integral(check::iterator_access),
-                                      item_id)] &=
-                      test_begin_end_device(acc, expected_val, changed_val,
-                                            false);
-                }
-              });
-            })
-            .wait_and_throw();
->>>>>>> e0dd57ea
       }
     } else {
       SECTION(get_section_name<dims>(
@@ -296,7 +235,6 @@
                         acc = v_data;
                         test_accessor_ptr_device(acc, expected_val, res_acc);
 
-<<<<<<< HEAD
                         res_acc[0] &= value_operations::are_equal(dref, v_data);
 
                         // check method const AccT::operator=(T&& data) const
@@ -312,28 +250,6 @@
               .wait_and_throw();
         }
         CHECK(res);
-=======
-      std::string info_strings[to_integral(check::nChecks)]{
-          "return type for operator[](id<Dimensions> index)",
-          "return type for operator[]](size_t index)",
-          "begin(), end(), cbegin(), cend(), rbegin(), rend(), crbegin(), "
-          "crend()",
-          "result for operator[](id<Dimensions> index)",
-          "result for operator[]](size_t index)",
-          "return type for get_multi_ptr<sycl::access::decorated::no>()",
-          "result for get_multi_ptr<sycl::access::decorated::no>()",
-          "return type for get_multi_ptr<sycl::access::decorated::yes>()",
-          "result for get_multi_ptr<sycl::access::decorated::yes>()",
-          "return type for get_pointer()",
-          "result for get_pointer()"};
-
-      constexpr size_t N = to_integral(
-          (std::is_const_v<T>) ? check::subscript_id_result : check::nChecks);
-      for (size_t i = 0; i < N; i++) {
-        INFO(info_strings[i]);
-        CHECK(std::all_of(res[i].cbegin(), res[i].cend(),
-                          [](bool v) { return v; }));
->>>>>>> e0dd57ea
       }
     }
     SECTION(
