--- conflicted
+++ resolved
@@ -28,16 +28,11 @@
         "Skipping the test case.");
     return;
   }
-<<<<<<< HEAD
-#ifdef SYCL_CTS_ENABLE_FULL_CONFORMANCE
-=======
+
 #if !SYCL_CTS_ENABLE_FULL_CONFORMANCE
   run_generic_api_for_type<sycl::half>{}("sycl::half");
 #else
->>>>>>> fe2b8185
   for_type_vectors_marray<run_generic_api_for_type, sycl::half>("sycl::half");
-#else
-  run_generic_api_for_type<sycl::half>{}("sycl::half");
 #endif  // SYCL_CTS_ENABLE_FULL_CONFORMANCE
 });
 }  // namespace generic_accessor_api_fp16