/*******************************************************************************
//
//  SYCL 2020 Conformance Test Suite
//
//  Copyright (c) 2023 The Khronos Group Inc.
//
//  Licensed under the Apache License, Version 2.0 (the "License");
//  you may not use this file except in compliance with the License.
//  You may obtain a copy of the License at
//
//     http://www.apache.org/licenses/LICENSE-2.0
//
//  Unless required by applicable law or agreed to in writing, software
//  distributed under the License is distributed on an "AS IS" BASIS,
//  WITHOUT WARRANTIES OR CONDITIONS OF ANY KIND, either express or implied.
//  See the License for the specific language governing permissions and
//  limitations under the License.
//
//  Provides tests for generic sycl::accessor placeholder zero-length buffer
//  constructor
//
*******************************************************************************/
#ifndef SYCL_CTS_GENERIC_ACCESSOR_PLACEHOLDER_ZERO_LENGTH_BUFFER_CONSTRUCTOR_H
#define SYCL_CTS_GENERIC_ACCESSOR_PLACEHOLDER_ZERO_LENGTH_BUFFER_CONSTRUCTOR_H
#include "accessor_common.h"

#include "catch2/catch_test_macros.hpp"

namespace generic_accessor_placeholder_zero_length_buffer_constructor {
using namespace sycl_cts;
using namespace accessor_tests_common;

constexpr accessor_type AccType = accessor_type::generic_accessor;

template <typename DataT, int Dimension, sycl::access_mode AccessMode,
          sycl::target Target>
void test_placeholder_zero_length_buffer_constructor(
    const std::string& type_name, const std::string& access_mode_name,
    const std::string& target_name) {
  auto section_name = get_section_name<Dimension>(
      type_name, access_mode_name, target_name,
      "From zero-length buffer placeholder constructor");

  SECTION(section_name) {
<<<<<<< HEAD
    auto get_acc_functor = [](sycl::buffer<DataT, Dimension>& data_buf) {
=======
    constexpr int dim_buf = (0 == Dimension) ? 1 : Dimension;
    auto get_acc_functor = [](sycl::buffer<DataT, dim_buf>& data_buf,
                              sycl::handler& cgh) {
>>>>>>> 8291e4e0
      return sycl::accessor<DataT, Dimension, AccessMode, Target>(data_buf);
    };
    check_zero_length_buffer_placeholder_constructor<AccType, DataT, Dimension,
                                                     AccessMode, Target>(
        get_acc_functor);
  }
}

template <typename T, typename AccessT, typename TargetT, typename DimensionT>
class run_tests_placeholder_zero_length_buffer_constructor {
  static constexpr sycl::access_mode AccessMode = AccessT::value;
  static constexpr int Dimension = DimensionT::value;
  static constexpr sycl::target Target = TargetT::value;

 public:
  void operator()(const std::string& type_name,
                  const std::string& access_mode_name,
                  const std::string& target_name) {
    test_placeholder_zero_length_buffer_constructor<T, Dimension, AccessMode,
                                                    Target>(
        type_name, access_mode_name, target_name);
  }
};

template <typename T>
class run_generic_placeholder_zero_length_buffer_constructor {
 public:
  void operator()(const std::string& type_name) {
    // Type packs instances have to be const, otherwise for_all_combination will
    // not compile
    const auto access_modes = get_access_modes();
    const auto dimensions = get_all_dimensions();
    const auto targets = get_targets();

    // To handle cases when class was called from functions
    // like for_all_types_vectors_marray or
    // for_all_device_copyable_std_containers. This will wrap string with type T
    // to string with container<T> if T is an array or other kind of container.
    auto actual_type_name = type_name_string<T>::get(type_name);

    for_all_combinations<run_tests_placeholder_zero_length_buffer_constructor,
                         T>(access_modes, targets, dimensions, type_name);

    // For covering const types
    actual_type_name = std::string("const ") + actual_type_name;
    // const T can be only with access_mode::read
    const auto read_only_acc_mode =
        value_pack<sycl::access_mode, sycl::access_mode::read>::generate_named(
            "access_mode::read");
    for_all_combinations<run_tests_placeholder_zero_length_buffer_constructor,
                         const T>(read_only_acc_mode, targets, dimensions,
                                  actual_type_name);
  }
};
}  // namespace generic_accessor_placeholder_zero_length_buffer_constructor
#endif  // SYCL_CTS_GENERIC_ACCESSOR_PLACEHOLDER_ZERO_LENGTH_BUFFER_CONSTRUCTOR_H<|MERGE_RESOLUTION|>--- conflicted
+++ resolved
@@ -42,13 +42,8 @@
       "From zero-length buffer placeholder constructor");
 
   SECTION(section_name) {
-<<<<<<< HEAD
-    auto get_acc_functor = [](sycl::buffer<DataT, Dimension>& data_buf) {
-=======
     constexpr int dim_buf = (0 == Dimension) ? 1 : Dimension;
-    auto get_acc_functor = [](sycl::buffer<DataT, dim_buf>& data_buf,
-                              sycl::handler& cgh) {
->>>>>>> 8291e4e0
+    auto get_acc_functor = [](sycl::buffer<DataT, dim_buf>& data_buf) {
       return sycl::accessor<DataT, Dimension, AccessMode, Target>(data_buf);
     };
     check_zero_length_buffer_placeholder_constructor<AccType, DataT, Dimension,
