--- conflicted
+++ resolved
@@ -25,11 +25,7 @@
 using namespace sycl_cts;
 
 DISABLED_FOR_TEST_CASE(hipSYCL, ComputeCpp, DPCPP)
-<<<<<<< HEAD
 ("Generic sycl::accessor constructor exceptions. fp16 type", "[accessor]")({
-=======
-("Generic sycl::accessor constructor exceptions test.", "[accessor]")({
->>>>>>> db4762a0
   auto queue = sycl_cts::util::get_cts_object::queue();
   if (!queue.get_device().has(sycl::aspect::fp16)) {
     WARN(
@@ -37,10 +33,7 @@
         "Skipping the test case.");
     return;
   }
-<<<<<<< HEAD
 
-=======
->>>>>>> db4762a0
 #if SYCL_CTS_ENABLE_FULL_CONFORMANCE
   for_type_vectors_marray<run_tests_with_types, sycl::half, generic_accessor>(
       "sycl::half");
@@ -50,11 +43,7 @@
 });
 
 DISABLED_FOR_TEST_CASE(hipSYCL, ComputeCpp, DPCPP)
-<<<<<<< HEAD
 ("sycl::local_accessor constructor exceptions. fp16 type", "[accessor]")({
-=======
-("sycl::local_accessor  constructor exceptions test.", "[accessor]")({
->>>>>>> db4762a0
   auto queue = sycl_cts::util::get_cts_object::queue();
   if (!queue.get_device().has(sycl::aspect::fp16)) {
     WARN(
@@ -62,10 +51,7 @@
         "Skipping the test case.");
     return;
   }
-<<<<<<< HEAD
 
-=======
->>>>>>> db4762a0
 #if SYCL_CTS_ENABLE_FULL_CONFORMANCE
   for_type_vectors_marray<run_tests_with_types, sycl::half, local_accessor>(
       "sycl::half");
@@ -75,11 +61,7 @@
 });
 
 DISABLED_FOR_TEST_CASE(hipSYCL, ComputeCpp, DPCPP)
-<<<<<<< HEAD
 ("sycl::host_accessor constructor exceptions. fp16 type", "[accessor]")({
-=======
-("sycl::host_accessor constructor exceptions test.", "[accessor]")({
->>>>>>> db4762a0
   auto queue = sycl_cts::util::get_cts_object::queue();
   if (!queue.get_device().has(sycl::aspect::fp16)) {
     WARN(
@@ -87,10 +69,7 @@
         "Skipping the test case.");
     return;
   }
-<<<<<<< HEAD
 
-=======
->>>>>>> db4762a0
 #if SYCL_CTS_ENABLE_FULL_CONFORMANCE
   for_type_vectors_marray<run_tests_with_types, sycl::half, host_accessor>(
       "sycl::half");
