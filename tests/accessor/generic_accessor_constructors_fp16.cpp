/*******************************************************************************
//
//  SYCL 2020 Conformance Test Suite
//
//  Provides generic sycl::accessor test for the sycl::half type
//
*******************************************************************************/

#include "../common/common.h"

// FIXME: re-enable when sycl::accessor is implemented
#if !SYCL_CTS_COMPILING_WITH_HIPSYCL && !SYCL_CTS_COMPILING_WITH_COMPUTECPP && \
    !SYCL_CTS_COMPILING_WITH_DPCPP
#include "accessor_common.h"
#include "generic_accessor_constructors.h"
#endif

#include "../common/disabled_for_test_case.h"

namespace generic_accessor_constructors_fp16 {

DISABLED_FOR_TEST_CASE(hipSYCL, ComputeCpp, DPCPP)
("Generic sycl::accessor constructors. fp16 type", "[accessor]")({
  using namespace generic_accessor_constructors;
  
  auto queue = sycl_cts::util::get_cts_object::queue();
  if (queue.get_device().has(sycl::aspect::fp16)) {
<<<<<<< HEAD
#ifdef SYCL_CTS_ENABLE_FULL_CONFORMANCE
=======
#if !SYCL_CTS_ENABLE_FULL_CONFORMANCE
    run_generic_constructors_test<sycl::half>{}("sycl::half");
#else
>>>>>>> fe2b8185
    for_type_vectors_marray<run_generic_constructors_test, sycl::half>(
        "sycl::half");
#else
    run_generic_constructors_test<sycl::half>{}("sycl::half");
#endif  // SYCL_CTS_ENABLE_FULL_CONFORMANCE
  } else {
    WARN("Device does not support half precision floating point operations");
    return;
  }
});
}  // namespace generic_accessor_constructors_fp16<|MERGE_RESOLUTION|>--- conflicted
+++ resolved
@@ -25,17 +25,12 @@
   
   auto queue = sycl_cts::util::get_cts_object::queue();
   if (queue.get_device().has(sycl::aspect::fp16)) {
-<<<<<<< HEAD
-#ifdef SYCL_CTS_ENABLE_FULL_CONFORMANCE
-=======
+
 #if !SYCL_CTS_ENABLE_FULL_CONFORMANCE
     run_generic_constructors_test<sycl::half>{}("sycl::half");
 #else
->>>>>>> fe2b8185
     for_type_vectors_marray<run_generic_constructors_test, sycl::half>(
         "sycl::half");
-#else
-    run_generic_constructors_test<sycl::half>{}("sycl::half");
 #endif  // SYCL_CTS_ENABLE_FULL_CONFORMANCE
   } else {
     WARN("Device does not support half precision floating point operations");
