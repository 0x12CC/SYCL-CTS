/*******************************************************************************
//
//  SYCL 2020 Conformance Test Suite
//
//  Provides common code for sycl::host_accessor api tests
//
*******************************************************************************/
#ifndef SYCL_CTS_HOST_ACCESSOR_API_COMMON_H
#define SYCL_CTS_HOST_ACCESSOR_API_COMMON_H
#include "accessor_common.h"

namespace host_accessor_api_common {
using namespace sycl_cts;
using namespace accessor_tests_common;

template <typename AccT, int dims>
void test_host_accessor_methods(const AccT &accessor,
                                const size_t expected_byte_size,
                                const size_t expected_size,
                                const sycl::range<dims> &expected_range,
                                const sycl::id<dims> &expected_offset) {
  test_accessor_methods_common<AccT, dims>(accessor, expected_byte_size,
                                           expected_size, expected_range);

  {
    INFO("check get_offset() method");
    auto acc_offset = accessor.get_offset();
    STATIC_CHECK(std::is_same_v<decltype(acc_offset), sycl::id<dims>>);
    CHECK(acc_offset == expected_offset);
  }
}

template <typename T, typename AccessT, typename DimensionT>
class run_api_tests {
  static constexpr sycl::access_mode AccessMode = AccessT::value;
  static constexpr int dims = DimensionT::value;
  using AccT = sycl::host_accessor<T, dims, AccessMode>;

 public:
  void operator()(const std::string &type_name,
                  const std::string &access_mode_name) {
    auto r = util::get_cts_object::range<dims>::get(1, 1, 1);

    SECTION(get_section_name<dims>(type_name, access_mode_name,
                                   "Check host_accessor alias types")) {
      test_accessor_types_common<T, AccT, AccessMode>();
    }

    SECTION(get_section_name<dims>(type_name, access_mode_name,
                                   "Check api for empty host_accessor")) {
      AccT acc;
      test_host_accessor_methods(
          acc, 0 /* expected_byte_size*/, 0 /*expected_size*/,
          util::get_cts_object::range<dims>::get(0, 0, 0) /*expected_range*/,
          sycl::id<dims>() /*&expected_offset)*/);
      test_begin_end_host(acc);
    }

    SECTION(get_section_name<dims>(type_name, access_mode_name,
                                   "Check api for host_accessor")) {
      T data = value_operations::init<T>(expected_val);
      bool res = false;
      {
        sycl::buffer<T, dims> data_buf(&data, r);
        AccT acc{data_buf};

        test_host_accessor_methods(
            acc, sizeof(T) /* expected_byte_size*/, 1 /*expected_size*/,
            util::get_cts_object::range<dims>::get(1, 1, 1) /*expected_range*/,
            sycl::id<dims>() /*&expected_offset)*/);
        test_accessor_ptr(acc, expected_val);
<<<<<<< HEAD
        test_begin_end_host(acc, expected_val, expected_val, false);
        auto &acc_ref = acc[sycl::id<dims>()];
        CHECK(value_operations::are_equal(acc_ref, expected_val));
=======
        auto &acc_ref1 = acc[sycl::id<dims>()];
        auto &acc_ref2 = get_subscript_overload<T, AccT, dims>(acc, 0);
        CHECK(value_operations::are_equal(acc_ref1, expected_val));
        CHECK(value_operations::are_equal(acc_ref2, expected_val));
        STATIC_CHECK(
            std::is_same_v<decltype(acc_ref1), typename AccT::reference>);
>>>>>>> 01e51910
        STATIC_CHECK(
            std::is_same_v<decltype(acc_ref2), typename AccT::reference>);
        if constexpr (AccessMode != sycl::access_mode::read)
          value_operations::assign(acc_ref1, changed_val);
        CHECK(value_operations::are_equal(acc_ref2, changed_val));
      }
      if constexpr (AccessMode != sycl::access_mode::read)
        CHECK(value_operations::are_equal(data, changed_val));
    }

    SECTION(get_section_name<dims>(
        type_name, access_mode_name,
        "Check api for ranged host_accessor with offset")) {
      constexpr size_t acc_range_size = 4;
      constexpr size_t buff_range_size = 8;
      constexpr size_t buff_size = (dims == 3)   ? 8 * 8 * 8
                                   : (dims == 2) ? 8 * 8
                                                 : 8;
      constexpr size_t offset = 4;
      constexpr size_t index = 2;
      int linear_index = 0;
      for (size_t i = 0; i < dims; i++) {
        linear_index += (offset + index) * pow(buff_range_size, dims - i - 1);
      }
      auto acc_range = util::get_cts_object::range<dims>::get(
          acc_range_size, acc_range_size, acc_range_size);
      auto buff_range = util::get_cts_object::range<dims>::get(
          buff_range_size, buff_range_size, buff_range_size);
      auto offset_id =
          util::get_cts_object::id<dims>::get(offset, offset, offset);
      std::remove_const_t<T> data[buff_size];
      for (size_t i = 0; i < buff_size; i++) {
        data[i] = value_operations::init<T>(i);
      }
      bool res = false;
      {
        sycl::buffer<T, dims> data_buf(data, buff_range);
        AccT acc(data_buf, acc_range, offset_id);
        test_host_accessor_methods(
            acc, sizeof(T) * acc_range.size() /* expected_byte_size*/,
            acc_range.size() /*expected_size*/, acc_range /*expected_range*/,
            offset_id /*&expected_offset)*/);

        test_accessor_ptr(acc, T());
<<<<<<< HEAD
        test_begin_end_host(acc, value_operations::init<T>(0),
                            value_operations::init<T>(buff_size - 1), false);
        auto &acc_ref = get_subscript_overload<T, AccT, dims>(acc, index);
        CHECK(value_operations::are_equal(acc_ref, linear_index));
        if constexpr (AccessMode != sycl::access_mode::read)
          value_operations::assign(acc_ref, changed_val);
=======
        auto &acc_ref1 = get_subscript_overload<T, AccT, dims>(acc, index);
        auto &acc_ref2 = acc[sycl::id<dims>()];
        CHECK(value_operations::are_equal(acc_ref1, linear_index));
        CHECK(value_operations::are_equal(acc_ref2, 0));
        if constexpr (AccessMode != sycl::access_mode::read) {
          value_operations::assign(acc_ref1, changed_val);
          value_operations::assign(acc_ref2, expected_val);
        }
>>>>>>> 01e51910
      }
      if constexpr (AccessMode != sycl::access_mode::read) {
        CHECK(value_operations::are_equal(data[linear_index], changed_val));
        CHECK(value_operations::are_equal(data[0], expected_val));
      }
    }
    SECTION(get_section_name<dims>(type_name, access_mode_name,
                                   "Check swap for host_accessor")) {
      T data1 = value_operations::init<T>(expected_val);
      T data2 = value_operations::init<T>(changed_val);
      {
        sycl::buffer<T, dims> data_buf1(&data1, r);
        sycl::buffer<T, dims> data_buf2(&data2, r);
        AccT acc1(data_buf1);
        AccT acc2(data_buf2);
        acc1.swap(acc2);
        auto &acc_ref1 = acc1[sycl::id<dims>()];
        auto &acc_ref2 = acc2[sycl::id<dims>()];
        CHECK(value_operations::are_equal(acc_ref1, changed_val));
        CHECK(value_operations::are_equal(acc_ref2, expected_val));
        if constexpr (AccessMode != sycl::access_mode::read) {
          value_operations::assign(acc_ref1, expected_val);
          value_operations::assign(acc_ref2, changed_val);
        }
      }
      if constexpr (AccessMode != sycl::access_mode::read) {
        CHECK(value_operations::are_equal(data1, changed_val));
        CHECK(value_operations::are_equal(data2, expected_val));
      } else {
        CHECK(value_operations::are_equal(data1, expected_val));
        CHECK(value_operations::are_equal(data2, changed_val));
      }
    }
  }
};

template <typename T>
class run_host_accessor_api_for_type {
 public:
  void operator()(const std::string &type_name) {
    const auto access_modes = get_access_modes();
    const auto dimensions = get_dimensions();

    // To handle cases when class was called from functions
    // like for_all_types_vectors_marray or
    // for_all_device_copyable_std_containers. This will wrap string with type T
    // to string with container<T> if T is an array or other kind of container.
    auto actual_type_name = type_name_string<T>::get(type_name);

    for_all_combinations<run_api_tests, T>(access_modes, dimensions,
                                           actual_type_name);

    // For covering const types
    actual_type_name = std::string("const ") + actual_type_name;
    // const T can be only with access_mode::read
    const auto read_only_acc_mode =
        value_pack<sycl::access_mode, sycl::access_mode::read>::generate_named(
            "access_mode::read");
    for_all_combinations<run_api_tests, const T>(read_only_acc_mode, dimensions,
                                                 actual_type_name);
  }
};
}  // namespace host_accessor_api_common
#endif  // SYCL_CTS_HOST_ACCESSOR_API_COMMON_H<|MERGE_RESOLUTION|>--- conflicted
+++ resolved
@@ -69,18 +69,13 @@
             util::get_cts_object::range<dims>::get(1, 1, 1) /*expected_range*/,
             sycl::id<dims>() /*&expected_offset)*/);
         test_accessor_ptr(acc, expected_val);
-<<<<<<< HEAD
         test_begin_end_host(acc, expected_val, expected_val, false);
-        auto &acc_ref = acc[sycl::id<dims>()];
-        CHECK(value_operations::are_equal(acc_ref, expected_val));
-=======
         auto &acc_ref1 = acc[sycl::id<dims>()];
         auto &acc_ref2 = get_subscript_overload<T, AccT, dims>(acc, 0);
         CHECK(value_operations::are_equal(acc_ref1, expected_val));
         CHECK(value_operations::are_equal(acc_ref2, expected_val));
         STATIC_CHECK(
             std::is_same_v<decltype(acc_ref1), typename AccT::reference>);
->>>>>>> 01e51910
         STATIC_CHECK(
             std::is_same_v<decltype(acc_ref2), typename AccT::reference>);
         if constexpr (AccessMode != sycl::access_mode::read)
@@ -125,14 +120,8 @@
             offset_id /*&expected_offset)*/);
 
         test_accessor_ptr(acc, T());
-<<<<<<< HEAD
         test_begin_end_host(acc, value_operations::init<T>(0),
                             value_operations::init<T>(buff_size - 1), false);
-        auto &acc_ref = get_subscript_overload<T, AccT, dims>(acc, index);
-        CHECK(value_operations::are_equal(acc_ref, linear_index));
-        if constexpr (AccessMode != sycl::access_mode::read)
-          value_operations::assign(acc_ref, changed_val);
-=======
         auto &acc_ref1 = get_subscript_overload<T, AccT, dims>(acc, index);
         auto &acc_ref2 = acc[sycl::id<dims>()];
         CHECK(value_operations::are_equal(acc_ref1, linear_index));
@@ -141,7 +130,6 @@
           value_operations::assign(acc_ref1, changed_val);
           value_operations::assign(acc_ref2, expected_val);
         }
->>>>>>> 01e51910
       }
       if constexpr (AccessMode != sycl::access_mode::read) {
         CHECK(value_operations::are_equal(data[linear_index], changed_val));
