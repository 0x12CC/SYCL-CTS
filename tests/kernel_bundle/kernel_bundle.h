--- conflicted
+++ resolved
@@ -14,16 +14,35 @@
 
 #include "../common/assertions.h"
 #include "../common/common.h"
-<<<<<<< HEAD
+#include "../common/get_cts_string.h"
 #include "../common/type_coverage.h"
 #include "kernels.h"
-=======
-#include "../common/get_cts_string.h"
 
 #include <string>
 #include <string_view>
 
 namespace sycl_cts::tests::kernel_bundle {
+
+inline auto kernels_for_link_and_build = named_type_pack<
+    kernels::kernel_cpu_descriptor, kernels::kernel_gpu_descriptor,
+    kernels::kernel_accelerator_descriptor, kernels::simple_kernel_descriptor,
+    kernels::simple_kernel_descriptor_second,
+    kernels::kernel_fp16_no_attr_descriptor,
+    kernels::kernel_fp64_no_attr_descriptor,
+    kernels::kernel_atomic64_no_attr_descriptor>{
+    "kernel_cpu_descriptor",           "kernel_gpu_descriptor",
+    "kernel_accelerator_descriptor",   "simple_kernel_descriptor",
+    "simple_kernel_descriptor_second", "kernel_fp16_no_attr_descriptor",
+    "kernel_fp64_no_attr_descriptor",  "kernel_atomic64_no_attr_descriptor"};
+
+using cpu_kernel = kernels::kernel_cpu_descriptor::type;
+using gpu_kernel = kernels::kernel_gpu_descriptor::type;
+using accelerator_kernel = kernels::kernel_accelerator_descriptor::type;
+using first_simple_kernel = kernels::simple_kernel_descriptor::type;
+using second_simple_kernel = kernels::simple_kernel_descriptor_second::type;
+using fp16_kernel = kernels::kernel_fp16_no_attr_descriptor::type;
+using fp64_kernel = kernels::kernel_fp64_no_attr_descriptor::type;
+using atomic64_kernel = kernels::kernel_atomic64_no_attr_descriptor::type;
 
 /** @brief Provides device aspects required for the bundle state given
  */
@@ -59,7 +78,6 @@
  *         invoking
  */
 enum class submit_kernel { yes, no };
->>>>>>> 11cd3d96
 
 /** @brief Call sycl::queue::submit only if dev_is_compat flag is true
  *  @tparam KernelDescriptorT Kernel descriptor
@@ -92,34 +110,9 @@
   return false;
 }
 
-<<<<<<< HEAD
-inline auto kernels_for_link_and_build = named_type_pack<
-    kernels::kernel_cpu_descriptor, kernels::kernel_gpu_descriptor,
-    kernels::kernel_accelerator_descriptor, kernels::simple_kernel_descriptor,
-    kernels::simple_kernel_descriptor_second,
-    kernels::kernel_fp16_no_attr_descriptor,
-    kernels::kernel_fp64_no_attr_descriptor,
-    kernels::kernel_atomic64_no_attr_descriptor>{
-    "kernel_cpu_descriptor",           "kernel_gpu_descriptor",
-    "kernel_accelerator_descriptor",   "simple_kernel_descriptor",
-    "simple_kernel_descriptor_second", "kernel_fp16_no_attr_descriptor",
-    "kernel_fp64_no_attr_descriptor",  "kernel_atomic64_no_attr_descriptor"};
-
-using cpu_kernel = kernels::kernel_cpu_descriptor::type;
-using gpu_kernel = kernels::kernel_gpu_descriptor::type;
-using accelerator_kernel = kernels::kernel_accelerator_descriptor::type;
-using first_simple_kernel = kernels::simple_kernel_descriptor::type;
-using second_simple_kernel = kernels::simple_kernel_descriptor_second::type;
-using fp16_kernel = kernels::kernel_fp16_no_attr_descriptor::type;
-using fp64_kernel = kernels::kernel_fp64_no_attr_descriptor::type;
-using atomic64_kernel = kernels::kernel_atomic64_no_attr_descriptor::type;
-
-/** @brief Submit dummy kernel with specific kernel name
-=======
 /** @brief Submit dummy kernel, without any requires with specific kernel name
  *  @tparam KernelName Name of the kernel that will be defined
  *  @param queue sycl::queue class object
->>>>>>> 11cd3d96
  */
 template <typename KernelName>
 void define_kernel(sycl::queue &queue) {
