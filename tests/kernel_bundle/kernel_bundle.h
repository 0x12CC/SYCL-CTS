/*******************************************************************************
//
//  SYCL 2020 Conformance Test Suite
//
//  Provides common code for tests on kernel bundle
//
*******************************************************************************/

#ifndef __SYCLCTS_TESTS_KERNEL_BUNDLE_H
#define __SYCLCTS_TESTS_KERNEL_BUNDLE_H

#include "../../util/aspect_set.h"
#include "../../util/kernel_restrictions.h"

#include "../common/assertions.h"
#include "../common/common.h"
#include "../common/get_cts_string.h"

#include <string>
#include <string_view>

namespace sycl_cts::tests::kernel_bundle {

/** @brief Provides device aspects required for the bundle state given
 */
template <sycl::bundle_state BundleState>
inline auto get_bundle_state_aspects() {
  using aspect_set_t = sycl_cts::util::aspect::aspect_set;

  if constexpr (BundleState == sycl::bundle_state::object) {
    return aspect_set_t{sycl::aspect::online_linker};
  } else if constexpr (BundleState == sycl::bundle_state::input) {
    return aspect_set_t{sycl::aspect::online_compiler};
  } else {
    return aspect_set_t{};
  }
}

/** @brief Constructing restrictions that depends on sycl::bundle_state for
 *         current test case
 *  @tparam KernelDescriptorT Kernel descriptor
 *  @tparam BundleState sycl::bundle_state enum's enumeration's field
 *  @retval Constructed restrictions
 */
template <typename KernelDescriptorT, sycl::bundle_state BundleState>
sycl_cts::util::kernel_restrictions get_restrictions() {
  auto restrictions = KernelDescriptorT::get_restrictions();
  const auto extra_aspects = get_bundle_state_aspects<BundleState>();

  restrictions.add_aspects(extra_aspects);
  return restrictions;
}

/** @brief Provide enumeration that let choosing between defining kernel and it
 *         invoking
 */
enum class submit_kernel { yes, no };

<<<<<<< HEAD
namespace sycl_cts::tests::kernel_bundle {

/** @brief Call queue::submit for each user-defined kernel from provided named
 *         type pack and then verify that this kernel was invoked (if device
 *         compatible with current kernel requires)
 *  @tparam KernelDescriptorT Kernel descriptor
 *  @param log sycl_cts::util::logger class object
 *  @param queue sycl::queue class object
 *  @param kernel_name String with tested kernel representation
 */
template <typename KernelDescriptorT>
struct execute_kernel_and_verify_executions {
  void operator()(util::logger &log, sycl::queue &queue,
                  const std::string &kernel_name) {
    const auto kernel_restrictions{
        get_restrictions<KernelDescriptorT, sycl::bundle_state::executable>()};
    const bool dev_compat_status{
        kernel_restrictions.is_compatible(queue.get_device())};
    const bool kernel_was_invoked{
        define_kernel<KernelDescriptorT, sycl::bundle_state::executable>(
            queue, submit_kernel::yes)};

    if (dev_compat_status && !kernel_was_invoked) {
      FAIL(log, kernel_name + "kernel was not invoked");
    }
  }
};

/** @brief Compare device compatible status and containing kernel in kernel
 *         bundle, if they are different then fail test and print failure
 *         message
 *  @tparam KernelDescriptorT Kernel descriptor
 *  @param log sycl_cts::util::logger class object
 *  @param queue sycl::queue class object
 *  @param kernel_name String with tested kernel representation
 */
inline void compare_dev_compat_and_has_kb_result(
    util::logger &log, bool dev_compat_status, bool has_k_b_result,
    const std::string &kernel_name) {
  if (has_k_b_result != dev_compat_status) {
    FAIL(log, "For kernel " + kernel_name +
                  " containing in bundle status is: " +
                  get_cts_string::for_bool(has_k_b_result) +
                  ", but device compatible status is: " +
                  get_cts_string::for_bool(dev_compat_status));
  }
}

/** @brief Verify that the provided sycl::kernel_bundle has the specified kernel
 *         and that the associated device satisfy all kernel requirements. Also
 *         verifies that number of devices in kernel bundle is equal to the
 *         passed devices number.
 *  @tparam KernelDescriptorT Kernel descriptor
 *  @param log sycl_cts::util::logger class object
 *  @param kernel_bundle kernel bundle that was obtained from different
 *         overloads of sycl::get_kernel_bundle function
 *  @param number_devices Number of devices that was provided to the
 *         sycl::get_kernel_bundle
 *  @param kernel_name String with tested kernel representation
 */
template <typename KernelDescriptorT>
struct verify_that_kernel_in_bundle {
  template <typename KernelBundleT>
  void operator()(util::logger &log, const KernelBundleT &kernel_bundle,
                  size_t number_devices, const std::string &kernel_name) {
    const auto kernel_restrictions{
        get_restrictions<KernelDescriptorT, sycl::bundle_state::executable>()};
    if (kernel_bundle.get_devices().size() != number_devices) {
      FAIL(log,
           "Test failed due to kernel bundle devices length not equal to " +
               std::to_string(number_devices));
    } else {
      using kernel = typename KernelDescriptorT::type;
      auto k_id{sycl::get_kernel_id<kernel>()};

      const bool kb_has_kernel{kernel_bundle.has_kernel(k_id)};
      const auto kb_devices{kernel_bundle.get_devices()};
      const bool dev_compat_status{
          std::all_of(kb_devices.begin(), kb_devices.end(),
                      [&](const sycl::device &device) {
                        return kernel_restrictions.is_compatible(device);
                      })};

      compare_dev_compat_and_has_kb_result(log, dev_compat_status,
                                           kb_has_kernel, kernel_name);
    }
  }
};
=======
/** @brief Call sycl::queue::submit only if dev_is_compat flag is true
 *  @tparam KernelDescriptorT Kernel descriptor
 *  @tparam BundleState sycl::bundle_state enum's enumeration's field
 *  @param queue sycl::queue class object
 *  @param dev sycl::device class object
 */
template <typename KernelDescriptorT, sycl::bundle_state BundleState>
bool define_kernel(sycl::queue &queue,
                   submit_kernel also_submit = submit_kernel::no) {
  auto restrictions{get_restrictions<KernelDescriptorT, BundleState>()};
  const bool dev_is_compat = restrictions.is_compatible(queue.get_device());
  // We use sycl::queue::submit only for compatible pair of kernel and device
  // but even for a case when device is not compatible we are sure that we can
  // call sycl::get_kernel_id
  if (also_submit == submit_kernel::yes && dev_is_compat) {
    using kernel_functor = typename KernelDescriptorT::type;
    using res_type = typename kernel_functor::element_type;
    res_type result = kernel_functor::init_val;
    {
      sycl::buffer<res_type, 1> res_buffer(&result, sycl::range<1>(1));
      queue.submit([&](sycl::handler &cgh) {
        auto acc =
            res_buffer.template get_access<sycl::access_mode::read_write>(cgh);
        cgh.parallel_for(sycl::range<1>(1), kernel_functor{acc});
      });
    }
    return result == kernel_functor::expected_val;
  }
  return false;
}
>>>>>>> 11cd3d96

/** @brief Submit dummy kernel, without any requires with specific kernel name
 *  @tparam KernelName Name of the kernel that will be defined
 *  @param queue sycl::queue class object
 */
template <typename KernelName>
void define_kernel(sycl::queue &queue) {
  queue.submit(
      [&](sycl::handler &cgh) { cgh.single_task<KernelName>([=]() {}); });
}

<<<<<<< HEAD
=======
template <sycl::bundle_state BundleState>
class TestCaseDescriptionBase : public ITestCaseDescription {
 protected:
  // Storing string_view is only valid with constexpr constructor
  const std::string_view m_functionName;
  const std::string_view m_functionOverload;
  bool m_print_bundle_state{true};

 public:
  constexpr TestCaseDescriptionBase(std::string_view functionName,
                                    std::string_view functionOverload)
      : m_functionName(functionName), m_functionOverload(functionOverload) {}

  std::string to_string() const override {
    std::string result(m_functionName);

    if (!m_functionOverload.empty()) {
      result += m_functionOverload;
    }
    if (m_print_bundle_state) {
      result += " with bundle state ";
      result += sycl_cts::get_cts_string::for_bundle_state<BundleState>();
    }

    return result;
  }
};

>>>>>>> 11cd3d96
}  // namespace sycl_cts::tests::kernel_bundle

#endif  // __SYCLCTS_TESTS_KERNEL_BUNDLE_H<|MERGE_RESOLUTION|>--- conflicted
+++ resolved
@@ -56,7 +56,6 @@
  */
 enum class submit_kernel { yes, no };
 
-<<<<<<< HEAD
 namespace sycl_cts::tests::kernel_bundle {
 
 /** @brief Call queue::submit for each user-defined kernel from provided named
@@ -145,7 +144,7 @@
     }
   }
 };
-=======
+
 /** @brief Call sycl::queue::submit only if dev_is_compat flag is true
  *  @tparam KernelDescriptorT Kernel descriptor
  *  @tparam BundleState sycl::bundle_state enum's enumeration's field
@@ -176,7 +175,6 @@
   }
   return false;
 }
->>>>>>> 11cd3d96
 
 /** @brief Submit dummy kernel, without any requires with specific kernel name
  *  @tparam KernelName Name of the kernel that will be defined
@@ -188,8 +186,6 @@
       [&](sycl::handler &cgh) { cgh.single_task<KernelName>([=]() {}); });
 }
 
-<<<<<<< HEAD
-=======
 template <sycl::bundle_state BundleState>
 class TestCaseDescriptionBase : public ITestCaseDescription {
  protected:
@@ -218,7 +214,6 @@
   }
 };
 
->>>>>>> 11cd3d96
 }  // namespace sycl_cts::tests::kernel_bundle
 
 #endif  // __SYCLCTS_TESTS_KERNEL_BUNDLE_H