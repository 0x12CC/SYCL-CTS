/*******************************************************************************
//
//  SYCL 2020 Conformance Test Suite
//
//  Copyright (c) 2018-2022 Codeplay Software LTD. All Rights Reserved.
//  Copyright (c) 2022-2023 The Khronos Group Inc.
//
//  Licensed under the Apache License, Version 2.0 (the "License");
//  you may not use this file except in compliance with the License.
//  You may obtain a copy of the License at
//
//     http://www.apache.org/licenses/LICENSE-2.0
//
//  Unless required by applicable law or agreed to in writing, software
//  distributed under the License is distributed on an "AS IS" BASIS,
//  WITHOUT WARRANTIES OR CONDITIONS OF ANY KIND, either express or implied.
//  See the License for the specific language governing permissions and
//  limitations under the License.
//
*******************************************************************************/
#ifndef SYCL_1_2_1_TESTS_ACCESSOR_ACCESSOR_API_BUFFER_COMMON_H
#define SYCL_1_2_1_TESTS_ACCESSOR_ACCESSOR_API_BUFFER_COMMON_H

#include "../common/common.h"
#include "./../../util/extensions.h"
#include "./../../util/math_helper.h"
#include "accessor_api_common_all.h"
#include "accessor_api_common_buffer_local.h"
#include "accessor_api_utility.h"

#include <utility>

namespace {

using namespace sycl_cts;
using namespace accessor_utility;

////////////////////////////////////////////////////////////////////////////////
// Tests
////////////////////////////////////////////////////////////////////////////////

/** tests buffer accessors methods
*/
template <typename T, typename kernelName, int dims,
          sycl::access_mode mode,
          sycl::target target,
          sycl::access::placeholder placeholder>
class check_buffer_accessor_api_methods {
 public:
  using acc_t = sycl::accessor<T, dims, mode, target, placeholder>;

  size_t count;
  size_t size;

  void operator()(util::logger &log, sycl::queue &queue,
                  const sycl_range_t<dims> &range,
                  const std::string& typeName) {
#if SYCL_CTS_ENABLE_VERBOSE_LOG
    log_accessor<T, dims, mode, target, placeholder>(
        "check_buffer_accessor_api_methods", typeName, log);
#endif  // SYCL_CTS_ENABLE_VERBOSE_LOG

    auto data = get_buffer_input_data<T>(count, dims);
    buffer_t<T, dims> buffer(data.get(), range);

    // Prepare access range and access offset
    const auto accessRange = range / 2;
    const size_t accessedCount = dims == 0 ? 1 : accessRange.size();
    const size_t accessedSize = accessedCount * sizeof(T);
    auto accessOffset = sycl_id_t<dims>{};
    accessOffset[0] = accessRange[0] / 2;

    check_all_methods(log, queue, accessRange, accessOffset,
                      buffer, accessedSize, accessedCount,
                      typeName, acc_type_tag::get<target, placeholder>());
  }

 private:
  template <typename expectedT, typename returnT>
  void check_acc_return_type(sycl_cts::util::logger& log, returnT returnVal,
                            const std::string& functionName,
                            const std::string& typeName) const {
    accessor_utility::check_acc_return_type<
        expectedT, T, dims, mode, target, placeholder>(
            log, returnVal, functionName, typeName);
  }

  void check_common_methods(util::logger &log, const acc_t &accessor,
                            const size_t accessedSize,
                            const size_t accessedCount,
                            const std::string& typeName) const {
    {
      /** check is_placeholder() method
       */
      auto isPlaceholder = accessor.is_placeholder();
      check_acc_return_type<bool>(log, isPlaceholder, "is_placeholder()",
                                  typeName);
      if (isPlaceholder !=
          (placeholder == sycl::access::placeholder::true_t)) {
        fail_for_accessor<T, dims, mode, target, placeholder>(log, typeName,
            "accessor does not properly report placeholder status");
      }
    }
    {
      /** check size() method
       */
      auto accessorCount = accessor.size();
      check_acc_return_type<size_t>(log, accessorCount, "size()",
                                    typeName);
      if (accessorCount != accessedCount) {
        fail_for_accessor<T, dims, mode, target, placeholder>(log, typeName,
            "accessor does not return the correct count");
      }
    }
    {
      /** check get_count() method
       */
      // TODO: mark this check as testing deprecated functionality
      auto accessorCount = accessor.get_count();
      check_acc_return_type<size_t>(log, accessorCount, "get_count()",
                                    typeName);
      if (accessorCount != accessedCount) {
        fail_for_accessor<T, dims, mode, target, placeholder>(
            log, typeName, "accessor does not return the correct count");
      }
    }
    {
      /** check get_size() method
       */
      auto accessorSize = accessor.get_size();
      check_acc_return_type<size_t>(log, accessorSize, "get_size()", typeName);
      if (accessorSize != accessedSize) {
        fail_for_accessor<T, dims, mode, target, placeholder>(log, typeName,
            "accessor does not return the correct size");
      }
    }
    if constexpr (target == sycl::access::target::constant_buffer ||
                  target == sycl::access::target::local ||
                  target == sycl::access::target::host_buffer) {
      /** check return type for get_pointer() member function for deprecated
       * accessor targets
       */
<<<<<<< HEAD
      check_acc_return_type<explicit_pointer_t<T, mode, target>>(
=======
      check_acc_return_type<
          explicit_pointer_t<typename acc_t::value_type, target>>(
>>>>>>> faa40654
          log, accessor.get_pointer(), "get_pointer()", typeName);
    }
  }

  /**
   *  @brief check get_pointer() value for host accessor
   */
  void check_get_pointer(util::logger &log, const std::string& typeName,
                         const sycl_id_t<dims> &accessOffset,
                         const acc_t &accessor) const {
#if SYCL_CTS_ENABLE_VERBOSE_LOG
    log_accessor<T, dims, mode, target, placeholder>(
        "check_buffer_accessor_api_methods::get_pointer::host", typeName, log);
#endif  // SYCL_CTS_ENABLE_VERBOSE_LOG
    static constexpr auto errorTarget = sycl::target::host_buffer;

    auto errors = get_error_data(2);
    {
      error_buffer_t errorBuffer(errors.get(), sycl::range<1>(2));
      auto errorAccessor =
          make_accessor<int, 1, errorMode, errorTarget, acc_placeholder::error>(
              errorBuffer);

      auto verifier =
            buffer_accessor_get_pointer<T, dims, mode, target, errorTarget,
                                        placeholder>(accessor, errorAccessor,
                                                     accessOffset);

      /** check buffer accessor pointer access
       */
      verifier();
    }

    using error_code_t = buffer_accessor_api_pointer_error_code;
    if (errors.get()[error_code_t::pointer_read_access] != 0) {
      fail_for_accessor<T, dims, mode, target, placeholder>(log, typeName,
          "accessor did not read from the correct pointer");
    }
    if (errors.get()[error_code_t::pointer_write_access] != 0) {
      fail_for_accessor<T, dims, mode, target, placeholder>(log, typeName,
          "accessor did not write to the correct pointer");
    }
  }
  /**
   *  @brief check get_pointer() value for device accessors
   *  @tparam accLambdaT Lambda to initialize placeholder on non-placeholder
   *                     accessor at command group scope
   */
  template <typename accLambdaT>
  void check_get_pointer(util::logger &log, const std::string& typeName,
                         const sycl_id_t<dims> &accessOffset,
                         sycl::queue& queue,
                         accLambdaT makeAccessor) const {
#if SYCL_CTS_ENABLE_VERBOSE_LOG
    log_accessor<T, dims, mode, target, placeholder>(
        "check_buffer_accessor_api_methods::get_pointer::device", typeName, log);
#endif  // SYCL_CTS_ENABLE_VERBOSE_LOG
    static constexpr auto errorTarget = sycl::target::device;

    auto errors = get_error_data(2);
    {
      error_buffer_t errorBuffer(errors.get(), sycl::range<1>(2));

      queue.submit([&](sycl::handler &cgh) {
        auto accessor = makeAccessor(cgh);
        auto errorAccessor = make_accessor<int, 1, errorMode, errorTarget,
                                           acc_placeholder::error>(
            errorBuffer, cgh);

        auto verifier =
            buffer_accessor_get_pointer<T, dims, mode, target, errorTarget,
                                        placeholder>(accessor, errorAccessor,
                                                     accessOffset);
        using kernel_name =
            buffer_accessor_get_pointer_kernel<
                kernelName, dims, mode, target, placeholder>;

        cgh.single_task<kernel_name>(verifier);
      });
    }

    using error_code_t = buffer_accessor_api_pointer_error_code;
    if (errors.get()[error_code_t::pointer_read_access] != 0) {
      fail_for_accessor<T, dims, mode, target, placeholder>(log, typeName,
          "accessor did not read from the correct pointer");
    }
    if (errors.get()[error_code_t::pointer_write_access] != 0) {
      fail_for_accessor<T, dims, mode, target, placeholder>(log, typeName,
          "accessor did not write to the correct pointer");
    }
  }

  void check_range_offset(util::logger &log,
                          const sycl_range_t<dims> &accessRange,
                          const sycl_id_t<dims> &accessOffset,
                          const acc_t &accessor,
                          const std::string& typeName) const {
    {
      /** check get_range() method
       */
      auto accessorRange = accessor.get_range();
      check_acc_return_type<sycl_range_t<dims>>(log, accessor.get_range(),
                                                "get_range()", typeName);
      if (accessorRange != accessRange) {
        fail_for_accessor<T, dims, mode, target, placeholder>(log, typeName,
            "accessor does not return the correct range");
      }
    }
    {
      /** check get_offset() method
       */
      auto accessorOffset = accessor.get_offset();
      check_acc_return_type<sycl_id_t<dims>>(log, accessor.get_offset(),
                                             "get_offset()", typeName);
      if (accessorOffset != accessOffset) {
        fail_for_accessor<T, dims, mode, target, placeholder>(log, typeName,
            "accessor does not return the correct offset");
      }
    }
  }

  /**
   * @brief Checks member functions where (dims != 0)
   * @param log The logger object
   * @param accessRange The range used on construction
   * @param accessOffset The offset used on construction
   * @param accessor Accessor under test
   */
  void check_methods(util::logger &log, const sycl_range_t<dims> &accessRange,
                     const sycl_id_t<dims> &accessOffset, const acc_t &accessor,
                     const size_t accessedSize, const size_t accessedCount,
                     const std::string& typeName,
                     generic_dim_tag) const {
    check_common_methods(log, accessor, accessedSize, accessedCount, typeName);
    check_range_offset(log, accessRange, accessOffset, accessor, typeName);
  }

  /**
   * @brief Checks member functions where (dims == 0)
   * @param log The logger object
   * @param accessor Accessor under test
   */
  void check_methods(util::logger &log,
                     const sycl_range_t<dims> & /*accessRange*/,
                     const sycl_id_t<dims> & /*accessOffset*/,
                     const acc_t &accessor,
                     const size_t accessedSize,
                     const size_t accessedCount,
                     const std::string& typeName,
                     zero_dim_tag) const {
    check_common_methods(log, accessor, accessedSize, accessedCount, typeName);
    // Zero-dim accessors do not provide get_range() and get_offset()
  }

  /**
   * @brief Checks member functions of accessors that can be used in kernels
   * @param log The logger object
   * @param queue SYCL queue where a kernel will be executed
   * @param accessRange The range of the accessor
   * @param accessOffset The offset of the accessor
   * @param buffer SYCL buffer used for constructing the accessor
   */
  void check_all_methods(util::logger &log, sycl::queue &queue,
                         const sycl_range_t<dims> &accessRange,
                         const sycl_id_t<dims> &accessOffset,
                         buffer_t<T, dims> &buffer,
                         const size_t accessedSize,
                         const size_t accessedCount,
                         const std::string& typeName,
                         acc_type_tag::generic) const {
    static_assert(placeholder == sycl::access::placeholder::false_t,
                  "Unexpected placeholder");
    auto make_accessor = [&](sycl::handler& cgh) -> acc_t {
      return make_accessor_generic<dims, mode, target, placeholder>(
            buffer, &accessRange, &accessOffset, &cgh);
    };

    queue.submit([&](sycl::handler &cgh) {
      auto acc = make_accessor(cgh);
      check_methods(log, accessRange, accessOffset, acc, accessedSize,
          accessedCount, typeName, is_zero_dim<dims>{});
      cgh.single_task<dummy_functor<kernelName>>(dummy_functor<kernelName>{});
    });
    // Pointer verification requires scope out of command group
    check_get_pointer(log, typeName, accessOffset, queue, make_accessor);
  }

  /**
   * @brief Checks member functions of placeholder accessors
   * @param log The logger object
   * @param queue SYCL queue where a kernel will be executed
   * @param accessRange The range of the accessor
   * @param accessOffset The offset of the accessor
   * @param buffer SYCL buffer used for constructing the accessor
   */
  void check_all_methods(util::logger &log, sycl::queue &queue,
                         const sycl_range_t<dims> &accessRange,
                         const sycl_id_t<dims> &accessOffset,
                         buffer_t<T, dims> &buffer,
                         const size_t accessedSize,
                         const size_t accessedCount,
                         const std::string& typeName,
                         acc_type_tag::placeholder) const {
    static_assert(placeholder == sycl::access::placeholder::true_t,
                  "Unexpected placeholder");
    auto acc = make_accessor_generic<dims, mode, target, placeholder>(
        buffer, &accessRange, &accessOffset, nullptr);

    queue.submit([&](sycl::handler &cgh) {
      cgh.require(acc);
      check_methods(log, accessRange, accessOffset, acc, accessedSize,
          accessedCount, typeName, is_zero_dim<dims>{});
      cgh.single_task<kernelName>(dummy_functor<kernelName>{});
    });

    // Pointer verification requires scope out of command group
    check_get_pointer(log, typeName, accessOffset, queue,
                      [&](sycl::handler& cgh) -> acc_t {
        cgh.require(acc);
        return acc;
    });
  }

  /**
   * @brief Checks member functions of host accessors
   * @param log The logger object
   * @param accessRange The range of the accessor
   * @param accessOffset The offset of the accessor
   * @param buffer SYCL buffer used for constructing the accessor
   */
  void check_all_methods(util::logger &log, sycl::queue & /*queue*/,
                         const sycl_range_t<dims> &accessRange,
                         const sycl_id_t<dims> &accessOffset,
                         buffer_t<T, dims> &buffer, const size_t accessedSize,
                         size_t accessedCount,
                         const std::string& typeName,
                         acc_type_tag::host) const {
    auto acc = make_accessor_generic<dims, mode, target, placeholder>(
        buffer, &accessRange, &accessOffset, nullptr);

    check_methods(log, accessRange, accessOffset, acc,accessedSize,
        accessedCount, typeName, is_zero_dim<dims>{});

    // Pointer verification differs for host and device accessors
    check_get_pointer(log, typeName, accessOffset, acc);
  }
};

template <typename T, typename kernelName, int dims,
          sycl::access_mode mode,
          sycl::target target,
          sycl::access::placeholder placeholder>
class check_buffer_accessor_api {
  using acc_t = sycl::accessor<T, dims, mode, target, placeholder>;

 public:
  size_t count;
  size_t size;

  /** tests buffer accessors reads
  */
  void operator()(util::logger &log, sycl::queue &queue,
                  sycl_range_t<dims> range, const std::string& typeName,
                  acc_mode_tag::read_only) {
#if SYCL_CTS_ENABLE_VERBOSE_LOG
    log_accessor<T, dims, mode, target, placeholder>(
        "check_buffer_accessor_api::reads", typeName, log);
#endif  // SYCL_CTS_ENABLE_VERBOSE_LOG

    auto dataIdSyntax = get_buffer_input_data<T>(count, dims);
    auto dataMultiDimSyntax = get_buffer_input_data<T>(count, dims);

    auto errors = get_error_data(2);
    {
      buffer_t<T, dims> bufIdSyntax(dataIdSyntax.get(), range);
      buffer_t<T, dims> bufMultiDimSyntax(dataMultiDimSyntax.get(), range);
      error_buffer_t errorBuffer(errors.get(), sycl::range<1>(2));

      check_command_group_read_only(queue, bufIdSyntax, bufMultiDimSyntax,
                                    errorBuffer, range,
                                    acc_type_tag::get<target, placeholder>());
    }

    using error_code_t = buffer_accessor_api_subscripts_error_code;
    if (dims == 0) {
      if (errors.get()[error_code_t::zero_dim_access] != 0) {
        fail_for_accessor<T, dims, mode, target, placeholder>(log, typeName,
            "operator dataT&() did not read from the correct index");
      }
    } else {
      if (errors.get()[error_code_t::multi_dim_read_id] != 0) {
        fail_for_accessor<T, dims, mode, target, placeholder>(log, typeName,
            "operator[id<N>] did not read from the correct index");
      }
      if (errors.get()[error_code_t::multi_dim_read_size_t] != 0) {
        fail_for_accessor<T, dims, mode, target, placeholder>(log, typeName,
            "operator[size_t][size_t][size_t] did not read from the correct "
            "index");
      }
    }
  }

 private:
  /**
   * @brief Checks reading from an accessor using subscript operators.
   *        Executed only for accessor that can be used in kernels.
   * @param queue SYCL queue where a kernel will be executed
   * @param bufIdSyntax SYCL buffer used for testing reading an accessor
   *        by passing an ID to the subscript operator
   * @param bufMultiDimSyntax SYCL buffer used for testing reading an accessor
   *        by using the multidimensional subscript operators
   * @param errorBuffer Buffer where errors will be stored
   * @param range The range of the data buffers
   */
  void check_command_group_read_only(sycl::queue &queue,
                                     buffer_t<T, dims> &bufIdSyntax,
                                     buffer_t<T, dims> &bufMultiDimSyntax,
                                     error_buffer_t &errorBuffer,
                                     sycl_range_t<dims> range,
                                     acc_type_tag::generic) {
    static_assert(placeholder == sycl::access::placeholder::false_t,
                  "Unexpected placeholder");
    queue.submit([&](sycl::handler &handler) {
      auto accIdSyntax =
          make_accessor<T, dims, mode, target, placeholder>(bufIdSyntax,
                                                            handler);
      auto accMultiDimSyntax =
          make_accessor<T, dims, mode, target, placeholder>(bufMultiDimSyntax,
                                                            handler);
      static constexpr auto errorTarget =
          sycl::target::device;
      auto errorAccessor =
          make_accessor<int, 1, errorMode, errorTarget, acc_placeholder::error>(
              errorBuffer, handler);

      using kernel_name =
          buffer_accessor_api_kernel<
              kernelName, dims, mode, target, placeholder>;

      handler.parallel_for<kernel_name>(
          range,
          buffer_accessor_api_r<T, dims, mode, target, errorTarget, placeholder>(
              size, accIdSyntax, accMultiDimSyntax, errorAccessor, range));
    });
  }

  /**
   * @brief Checks reading from a host accessor using subscript operators
   * @param bufIdSyntax SYCL buffer used for testing reading an accessor
   *        by passing an ID to the subscript operator
   * @param bufMultiDimSyntax SYCL buffer used for testing reading an accessor
   *        by using the multidimensional subscript operators
   * @param errorBuffer Buffer where errors will be stored
   * @param range The range of the data buffers
   */
  void check_command_group_read_only(sycl::queue & /*queue*/,
                                     buffer_t<T, dims> &bufIdSyntax,
                                     buffer_t<T, dims> &bufMultiDimSyntax,
                                     error_buffer_t &errorBuffer,
                                     sycl_range_t<dims> range,
                                     acc_type_tag::host) {
    static_assert(placeholder == sycl::access::placeholder::false_t,
                  "Unexpected placeholder");
    auto accIdSyntax =
        make_accessor<T, dims, mode, target, placeholder>(bufIdSyntax);
    auto accMultiDimSyntax =
        make_accessor<T, dims, mode, target, placeholder>(bufMultiDimSyntax);

    static constexpr auto errorTarget = sycl::target::host_buffer;
    auto errorAccessor =
        make_accessor<int, 1, errorMode, errorTarget, acc_placeholder::error>(
            errorBuffer);

    /** check buffer accessor subscript operators for reads
    */
    auto idList = create_id_list<data_dim<dims>::value>(range);
    for (auto id : idList) {
      buffer_accessor_api_r<T, dims, mode, target, errorTarget, placeholder>(
          size, accIdSyntax, accMultiDimSyntax, errorAccessor, range)(id);
    }
  }

  /**
   * @brief Checks reading from a placeholder accessor
   *        using subscript operators
   * @param queue SYCL queue where a kernel will be executed
   * @param bufIdSyntax SYCL buffer used for testing reading an accessor
   *        by passing an ID to the subscript operator
   * @param bufMultiDimSyntax SYCL buffer used for testing reading an accessor
   *        by using the multidimensional subscript operators
   * @param errorBuffer Buffer where errors will be stored
   * @param range The range of the data buffers
   */
  void check_command_group_read_only(sycl::queue &queue,
                                     buffer_t<T, dims> &bufIdSyntax,
                                     buffer_t<T, dims> &bufMultiDimSyntax,
                                     error_buffer_t &errorBuffer,
                                     sycl_range_t<dims> range,
                                     acc_type_tag::placeholder) {
    static_assert(placeholder == sycl::access::placeholder::true_t,
                  "Unexpected placeholder");
    auto a1 =
        sycl::accessor<T, dims, mode, target,
                           sycl::access::placeholder::true_t>(bufIdSyntax);
    auto a2 = sycl::accessor<T, dims, mode, target,
                                 sycl::access::placeholder::true_t>(
        bufMultiDimSyntax);

    queue.submit([&](sycl::handler &h) {
      h.require(a1);
      h.require(a2);

      static constexpr auto errorTarget =
          sycl::target::device;

      auto errorAccessor =
          make_accessor<int, 1, errorMode, errorTarget, acc_placeholder::error>(
              errorBuffer, h);

      const auto accSize = size;

      auto reader = buffer_accessor_api_r<T, dims, mode, target, errorTarget,
                                          placeholder>{accSize, a1, a2,
                                                       errorAccessor, range};
      using kernel_name =
          buffer_accessor_api_kernel<
              kernelName, dims, mode, target, placeholder>;

      h.parallel_for<kernel_name>(range, reader);
    });
  }

 public:
  /** tests buffer accessors writes
  */
  void operator()(util::logger &log, sycl::queue &queue,
                  sycl_range_t<dims> range, const std::string& typeName,
                  acc_mode_tag::write_only) {
#if SYCL_CTS_ENABLE_VERBOSE_LOG
    log_accessor<T, dims, mode, target, placeholder>(
        "check_buffer_accessor_api::writes", typeName, log);
#endif  // SYCL_CTS_ENABLE_VERBOSE_LOG

    static constexpr bool useIndexes = false;
    auto dataIdSyntax = get_buffer_input_data<T>(count, dims, useIndexes);
    auto dataMultiDimSyntax = get_buffer_input_data<T>(count, dims, useIndexes);

    {
      buffer_t<T, dims> bufIdSyntax(dataIdSyntax.get(), range);
      buffer_t<T, dims> bufMultiDimSyntax(dataMultiDimSyntax.get(), range);

      check_command_group_writes(queue, bufIdSyntax, bufMultiDimSyntax, range,
                                 acc_type_tag::get<target, placeholder>());
    }

    if (dims == 0) {
      const auto expected =
          buffer_accessor_expected_value<T, dims>::expected_write();
      if (!check_elems_equal(dataIdSyntax.get()[0], expected)) {
        fail_for_accessor<T, dims, mode, target, placeholder>(log, typeName,
            "operator dataT&() did not write to the correct index");
      }
    } else {
      const auto mul = buffer_accessor_expected_value<T, dims>::write_mul;
      const auto offset = buffer_accessor_expected_value<T, dims>::write_offset;

      if (!check_linear_index(log, dataIdSyntax.get(), count, mul, offset)) {
        fail_for_accessor<T, dims, mode, target, placeholder>(log, typeName,
            "operator[id<N>] did not assign to the correct index");
      }
      if (!check_linear_index(log, dataMultiDimSyntax.get(), count, mul,
                              offset)) {
        fail_for_accessor<T, dims, mode, target, placeholder>(log, typeName,
            "operator[size_t][size_t][size_t] did not assign to the correct "
            "index");
      }
    }
  }

 private:
  /**
   * @brief Checks writing to an accessor using subscript operators.
   *        Executed only for accessor that can be used in kernels.
   * @param queue SYCL queue where a kernel will be executed
   * @param bufIdSyntax SYCL buffer used for testing writing to an accessor
   *        by passing an ID to the subscript operator
   * @param bufMultiDimSyntax SYCL buffer used for testing writing to an
   *        accessor by using the multidimensional subscript operators
   * @param range The range of the data buffers
   */
  void check_command_group_writes(sycl::queue &queue,
                                  buffer_t<T, dims> &bufIdSyntax,
                                  buffer_t<T, dims> &bufMultiDimSyntax,
                                  sycl_range_t<dims> range,
                                  acc_type_tag::generic) {
    queue.submit([&](sycl::handler &handler) {
      auto accIdSyntax = make_accessor<T, dims, mode, target, placeholder>(
          bufIdSyntax, handler);
      auto accMultiDimSyntax =
          make_accessor<T, dims, mode, target, placeholder>(bufMultiDimSyntax,
                                                            handler);
      using kernel_name =
          buffer_accessor_api_kernel<
              kernelName, dims, mode, target, placeholder>;

      /** check buffer accessor subscript operators for writes
      */
      handler.parallel_for<kernel_name>(
          range, buffer_accessor_api_w<T, dims, mode, target, placeholder>(
                     size, accIdSyntax, accMultiDimSyntax, range));
    });
  }

  /**
   * @brief Checks writing to a host accessor using subscript operators
   * @param bufIdSyntax SYCL buffer used for testing writing to an accessor
   *        by passing an ID to the subscript operator
   * @param bufMultiDimSyntax SYCL buffer used for testing writing to an
   *        accessor by using the multidimensional subscript operators
   * @param range The range of the data buffers
   */
  void check_command_group_writes(sycl::queue & /*queue*/,
                                  buffer_t<T, dims> &bufIdSyntax,
                                  buffer_t<T, dims> &bufMultiDimSyntax,
                                  sycl_range_t<dims> range,
                                  acc_type_tag::host) {
    auto accIdSyntax =
        make_accessor<T, dims, mode, target, placeholder>(bufIdSyntax);
    auto accMultiDimSyntax =
        make_accessor<T, dims, mode, target, placeholder>(bufMultiDimSyntax);

    /** check buffer accessor subscript operators for writes
    */
    auto idList = create_id_list<data_dim<dims>::value>(range);
    for (auto id : idList) {
      buffer_accessor_api_w<T, dims, mode, target, placeholder>(
          size, accIdSyntax, accMultiDimSyntax, range)(id);
    }
  }

  /**
   * @brief Checks writing to a placeholder accessor using subscript operators
   * @param queue SYCL queue where a kernel will be executed
   * @param bufIdSyntax SYCL buffer used for testing writing to an accessor
   *        by passing an ID to the subscript operator
   * @param bufMultiDimSyntax SYCL buffer used for testing writing to an
   *        accessor by using the multidimensional subscript operators
   * @param range The range of the data buffers
   */
  void check_command_group_writes(sycl::queue &queue,
                                  buffer_t<T, dims> &bufIdSyntax,
                                  buffer_t<T, dims> &bufMultiDimSyntax,
                                  sycl_range_t<dims> range,
                                  acc_type_tag::placeholder) {
    auto a1 =
        sycl::accessor<T, dims, mode, target,
                           sycl::access::placeholder::true_t>(bufIdSyntax);
    auto a2 = sycl::accessor<T, dims, mode, target,
                                 sycl::access::placeholder::true_t>(
        bufMultiDimSyntax);

    queue.submit([&](sycl::handler &h) {
      h.require(a1);
      h.require(a2);
      auto writer =
          buffer_accessor_api_w<T, dims, mode, target, placeholder>{
              size, a1, a2, range};
      using kernel_name =
          buffer_accessor_api_kernel<
              kernelName, dims, mode, target, placeholder>;

      h.parallel_for<kernel_name>(range, writer);
    });
  }

 public:
  /** tests buffer accessors reads and writes
  */
  void operator()(util::logger &log, sycl::queue &queue,
                  sycl_range_t<dims> range, const std::string& typeName,
                  acc_mode_tag::generic) {
#if SYCL_CTS_ENABLE_VERBOSE_LOG
    log_accessor<T, dims, mode, target, placeholder>(
        "check_buffer_accessor_api::reads_and_writes", typeName, log);
#endif  // SYCL_CTS_ENABLE_VERBOSE_LOG

    // In case of dims == 0, there will be a read from dataIdSyntax
    // and a write to dataMultiDimSyntax
    static constexpr bool useIndexesWrite = (dims > 0);
    auto dataIdSyntax = get_buffer_input_data<T>(count, dims);
    auto dataMultiDimSyntax = get_buffer_input_data<T>(count, dims);

    static constexpr bool isHostBuffer = (target == sycl::target::host_buffer);

    const std::size_t error_buffer_size = isHostBuffer ? 2 : 4;
    auto errors = get_error_data(error_buffer_size);
    {
      buffer_t<T, dims> bufIdSyntax(dataIdSyntax.get(), range);
      buffer_t<T, dims> bufMultiDimSyntax(dataMultiDimSyntax.get(), range);
      error_buffer_t errorBuffer(errors.get(),
                                 sycl::range<1>(error_buffer_size));

      check_command_group_reads_writes(
          queue, bufIdSyntax, bufMultiDimSyntax, errorBuffer, range,
          acc_type_tag::get<target, placeholder>());
    }

    using error_code_t = buffer_accessor_api_subscripts_error_code;
    if (dims == 0) {
      if ((mode != sycl::access_mode::discard_read_write) &&
          (errors.get()[error_code_t::zero_dim_access] != 0)) {
        fail_for_accessor<T, dims, mode, target, placeholder>(log, typeName,
            "operator dataT&() did not read from the correct index");
      }
      const auto expected =
          buffer_accessor_expected_value<T, dims>::expected_write();
      if (!check_elems_equal(dataIdSyntax.get()[0], expected)) {
        fail_for_accessor<T, dims, mode, target, placeholder>(log, typeName,
            "operator dataT&() did not write to the correct index");
      }
    } else {
      if (mode != sycl::access_mode::discard_read_write) {
        if (errors.get()[error_code_t::multi_dim_read_id] != 0) {
          fail_for_accessor<T, dims, mode, target, placeholder>(log, typeName,
            "operator[id<N>] did not read from the correct index");
        }
        if (errors.get()[error_code_t::multi_dim_read_size_t] != 0) {
          fail_for_accessor<T, dims, mode, target, placeholder>(log, typeName,
              "operator[size_t][size_t][size_t] did not read from the "
              "correct index");
        }
      }
      const auto mul = buffer_accessor_expected_value<T, dims>::write_mul;
      const auto offset = buffer_accessor_expected_value<T, dims>::write_offset;

      if (!check_linear_index(log, dataIdSyntax.get(), count, mul, offset)) {
        fail_for_accessor<T, dims, mode, target, placeholder>(log, typeName,
            "operator[id<N>] did not assign to the correct index");
      }
      if (!check_linear_index(log, dataMultiDimSyntax.get(), count, mul,
                              offset)) {
        fail_for_accessor<T, dims, mode, target, placeholder>(log, typeName,
            "operator[size_t][size_t][size_t] did not write to the correct "
            "index");
      }
      if (!isHostBuffer) {
        if (errors.get()[error_code_t::multi_dim_write_id] != 0) {
          fail_for_accessor<T, dims, mode, target, placeholder>(
              log, typeName,
              "operator[id<N>] did not write to the correct index" + typeName);
        }
        if (errors.get()[error_code_t::multi_dim_write_size_t] != 0) {
          fail_for_accessor<T, dims, mode, target, placeholder>(log, typeName,
              "operator[size_t][size_t][size_t] did not write to the correct "
              "index");
        }
      }
    }
  }

 private:
  /**
   * @brief Checks reading from and writing to an accessor
   *        using subscript operators.
   *        Executed only for accessor that can be used in kernels.
   * @param queue SYCL queue where a kernel will be executed
   * @param bufIdSyntax SYCL buffer used for testing writing to an accessor
   *        by passing an ID to the subscript operator
   * @param bufMultiDimSyntax SYCL buffer used for testing writing to an
   *        accessor by using the multidimensional subscript operators
   * @param errorBuffer Buffer where errors will be stored
   * @param range The range of the data buffers
   */
  void check_command_group_reads_writes(sycl::queue &queue,
                                        buffer_t<T, dims> &bufIdSyntax,
                                        buffer_t<T, dims> &bufMultiDimSyntax,
                                        error_buffer_t &errorBuffer,
                                        sycl_range_t<dims> range,
                                        acc_type_tag::generic) {
    static_assert(placeholder == sycl::access::placeholder::false_t,
                  "Unexpected placeholder");
    queue.submit([&](sycl::handler &handler) {
      auto accIdSyntax =
          make_accessor<T, dims, mode, target, placeholder>(bufIdSyntax,
                                                            handler);
      auto accMultiDimSyntax =
          make_accessor<T, dims, mode, target, placeholder>(bufMultiDimSyntax,
                                                            handler);
      static constexpr auto errorTarget =
          sycl::target::device;
      auto errorAccessor =
          make_accessor<int, 1, errorMode, errorTarget, acc_placeholder::error>(
              errorBuffer, handler);

      using kernel_name =
          buffer_accessor_api_kernel<
              kernelName, dims, mode, target, placeholder>;
      /** check buffer accessor subscript operators for reads and writes
      */
      handler.parallel_for<kernel_name>(
          range,
          buffer_accessor_api_rw<T, dims, mode, target, errorTarget, placeholder>(
              size, accIdSyntax, accMultiDimSyntax, errorAccessor, range));
    });
  }

  /**
   * @brief Checks reading from and writing to a host accessor
   *        using subscript operators
   * @param queue SYCL queue where a kernel will be executed
   * @param bufIdSyntax SYCL buffer used for testing writing to an accessor
   *        by passing an ID to the subscript operator
   * @param bufMultiDimSyntax SYCL buffer used for testing writing to an
   *        accessor by using the multidimensional subscript operators
   * @param errorBuffer Buffer where errors will be stored
   * @param range The range of the data buffers
   */
  void check_command_group_reads_writes(sycl::queue & /*queue*/,
                                        buffer_t<T, dims> &bufIdSyntax,
                                        buffer_t<T, dims> &bufMultiDimSyntax,
                                        error_buffer_t &errorBuffer,
                                        sycl_range_t<dims> range,
                                        acc_type_tag::host) {
    static_assert(placeholder == sycl::access::placeholder::false_t,
                  "Unexpected placeholder");
    auto accIdSyntax =
        make_accessor<T, dims, mode, target, placeholder>(bufIdSyntax);
    auto accMultiDimSyntax =
        make_accessor<T, dims, mode, target, placeholder>(bufMultiDimSyntax);
    static constexpr auto errorTarget =
          sycl::target::host_buffer;
    auto errorAccessor =
        make_accessor<int, 1, errorMode, errorTarget, acc_placeholder::error>(
            errorBuffer);

    /** check buffer accessor subscript operators for reads and writes
    */
    auto idList = create_id_list<data_dim<dims>::value>(range);
    for (auto id : idList) {
      buffer_accessor_api_rw<T, dims, mode, target, errorTarget, placeholder>(
          size, accIdSyntax, accMultiDimSyntax, errorAccessor, range)(id);
    }
  }

  /**
   * @brief Checks reading from and writing to a placeholder accessor
   *        using subscript operators
   * @param queue SYCL queue where a kernel will be executed
   * @param bufIdSyntax SYCL buffer used for testing writing to an accessor
   *        by passing an ID to the subscript operator
   * @param bufMultiDimSyntax SYCL buffer used for testing writing to an
   *        accessor by using the multidimensional subscript operators
   * @param errorBuffer Buffer where errors will be stored
   * @param range The range of the data buffers
   */
  void check_command_group_reads_writes(sycl::queue &queue,
                                        buffer_t<T, dims> &bufIdSyntax,
                                        buffer_t<T, dims> &bufMultiDimSyntax,
                                        error_buffer_t &errorBuffer,
                                        sycl_range_t<dims> range,
                                        acc_type_tag::placeholder) {
    static_assert(placeholder == sycl::access::placeholder::true_t,
                  "Unexpected placeholder");
    auto a1 =
        sycl::accessor<T, dims, mode, target,
                           sycl::access::placeholder::true_t>(bufIdSyntax);
    auto a2 = sycl::accessor<T, dims, mode, target,
                                 sycl::access::placeholder::true_t>(
        bufMultiDimSyntax);

    queue.submit([&](sycl::handler &h) {
      h.require(a1);
      h.require(a2);
      static constexpr auto errorTarget =
          sycl::target::device;

      auto errorAccessor =
          make_accessor<int, 1, errorMode, errorTarget, acc_placeholder::error>(
              errorBuffer, h);

      const auto accSize = size;

      auto reader_writer = buffer_accessor_api_rw<T, dims, mode, target,
                                                  errorTarget, placeholder>{
          accSize, a1, a2, errorAccessor, range};

      using kernel_name =
          buffer_accessor_api_kernel<
              kernelName, dims, mode, target, placeholder>;

      h.parallel_for<kernel_name>(range, reader_writer);
    });
  }
};

////////////////////////////////////////////////////////////////////////////////
// Enable tests for all combinations
////////////////////////////////////////////////////////////////////////////////

/** tests buffer accessors with different modes
*/
template <typename T, typename kernelName, int dims,
          sycl::access_mode mode,
          sycl::target target,
          sycl::access::placeholder placeholder>
void check_buffer_accessor_api_mode(util::logger &log,
                                    const std::string& typeName,
                                    size_t count, size_t size,
                                    sycl::queue &queue,
                                    sycl_range_t<dims> range) {
#if SYCL_CTS_ENABLE_VERBOSE_LOG
  log_accessor<T, dims, mode, target, placeholder>("", typeName, log);
#endif

  /** check buffer accessor members
   */
  check_accessor_members<T, dims, mode, target, placeholder>(
      log, typeName);

  /** check buffer accessor methods
   */
  using verifier_methods =
      check_buffer_accessor_api_methods<T, kernelName, dims, mode, target,
                                        placeholder>;
  verifier_methods{count, size}(log, queue, range, typeName);

  /** check buffer accessor subscript operators
   */
  using verifier_api =
      check_buffer_accessor_api<T, kernelName, dims, mode, target, placeholder>;

  verifier_api{count, size}(
      log, queue, range, typeName, acc_mode_tag::get<mode>());
}

/**
 *  @brief Run checks with different access modes for different targets and
 *         for atomic64 or generic code path
 */
template <typename codePathT>
struct check_buffer_accessor_api_target;

using generic_path_t = sycl_cts::util::extensions::tag::generic;
using atomic64_path_t = sycl_cts::util::extensions::tag::atomic64;

/**
 *  @brief Run checks with different access modes for different targets
 *         for generic code path
 */
template <>
struct check_buffer_accessor_api_target<generic_path_t> {

  /**
   *  @brief Check global buffer accessor api for different modes except atomic
   */
  template <typename T, typename kernelName, int dims,
            sycl::target target,
            sycl::access::placeholder placeholder, typename ... argsT>
  static void run(acc_target_tag::generic, argsT&& ... args) {

    {
      constexpr auto mode = sycl::access_mode::read;
      check_buffer_accessor_api_mode<T, kernelName, dims, mode, target,
                                     placeholder>(
          std::forward<argsT>(args)...);
    }
    {
      constexpr auto mode = sycl::access_mode::write;
      check_buffer_accessor_api_mode<T, kernelName, dims, mode, target,
                                     placeholder>(
          std::forward<argsT>(args)...);
    }
    {
      constexpr auto mode = sycl::access_mode::read_write;
      check_buffer_accessor_api_mode<T, kernelName, dims, mode, target,
                                     placeholder>(
          std::forward<argsT>(args)...);
    }
    {
      constexpr auto mode = sycl::access_mode::discard_write;
      check_buffer_accessor_api_mode<T, kernelName, dims, mode, target,
                                     placeholder>(
          std::forward<argsT>(args)...);
    }
    {
      constexpr auto mode = sycl::access_mode::discard_read_write;
      check_buffer_accessor_api_mode<T, kernelName, dims, mode, target,
                                     placeholder>(
          std::forward<argsT>(args)...);
    }
  }

  /**
   *  @brief Check global buffer accessor api for all modes except atomic64 ones
   */
  template <typename T, typename kernelName, int dims,
            sycl::target target,
            sycl::access::placeholder placeholder, typename accTagT,
            typename ... argsT>
  static void run(acc_target_tag::atomic<accTagT>, argsT&& ... args) {

    // Run all except atomic checks
    run<T, kernelName, dims, target, placeholder>(accTagT{},
                                                  std::forward<argsT>(args)...);

    // Run atomic checks except atomic64 ones
    {
      constexpr auto mode = sycl::access_mode::atomic;
      check_buffer_accessor_api_mode<T, kernelName, dims, mode, target,
                                     placeholder>(
          std::forward<argsT>(args)...);
    }
  }

  /**
   *  @brief Switch off global buffer accessor api check of atomic64 modes for
   *         generic code path
   */
  template <typename T, typename kernelName, int dims,
            sycl::target target,
            sycl::access::placeholder placeholder, typename accTagT,
            typename ... argsT>
  static void run(acc_target_tag::atomic64<accTagT>,
                  util::logger &log, const std::string& typeName, argsT&& ...) {
    // Do not run atomic64 checks
#if SYCL_CTS_ENABLE_VERBOSE_LOG
    constexpr auto mode = sycl::access_mode::atomic;
    log_accessor<T, dims, mode, target, placeholder>(
        "skip_buffer_accessor_atomic64", typeName, log);
#else
    static_cast<void>(log);
    static_cast<void>(typeName);
#endif  // SYCL_CTS_ENABLE_VERBOSE_LOG
  }

  /**
   *  @brief Check constant buffer accessor api for read
   */
  template <typename T, typename kernelName, int dims,
            sycl::target target,
            sycl::access::placeholder placeholder, typename ... argsT>
  static void run(acc_target_tag::constant, argsT&& ... args) {

    check_buffer_accessor_api_mode<T, kernelName, dims, sycl::access_mode::read,
                                   target, placeholder>(
        std::forward<argsT>(args)...);
  }

  /**
   *  @brief Check host buffer accessor api for different modes
   */
  template <typename T, typename kernelName, int dims,
            sycl::target target,
            sycl::access::placeholder placeholder, typename ... argsT>
  static void run(acc_target_tag::host, argsT&& ... args) {

    {
      constexpr auto mode = sycl::access_mode::read;
      check_buffer_accessor_api_mode<T, kernelName, dims, mode, target,
                                     placeholder>(
          std::forward<argsT>(args)...);
    }
    {
      constexpr auto mode = sycl::access_mode::write;
      check_buffer_accessor_api_mode<T, kernelName, dims, mode, target,
                                     placeholder>(
          std::forward<argsT>(args)...);
    }
    {
      constexpr auto mode = sycl::access_mode::read_write;
      check_buffer_accessor_api_mode<T, kernelName, dims, mode, target,
                                     placeholder>(
          std::forward<argsT>(args)...);
    }
    {
      constexpr auto mode = sycl::access_mode::discard_write;
      check_buffer_accessor_api_mode<T, kernelName, dims, mode, target,
                                     placeholder>(
          std::forward<argsT>(args)...);
    }
    {
      constexpr auto mode = sycl::access_mode::discard_read_write;
      check_buffer_accessor_api_mode<T, kernelName, dims, mode, target,
                                     placeholder>(
          std::forward<argsT>(args)...);
    }
  }
};

/**
 *  @brief Run checks with different access modes for different targets
 *         for atomic64 code path
 */
template <>
struct check_buffer_accessor_api_target<atomic64_path_t> {
  /**
   *  @brief Switch off accessor api check of any modes except the atomic64 ones
   */
  template <typename T, typename kernelName, int dims,
            sycl::target target,
            sycl::access::placeholder placeholder,
            typename ... argsT>
  static void run(acc_target_tag::generic, argsT&& ...) {
    // Run atomic64 checks only
  }

  /**
   *  @brief Run accessor verification for atomic64 modes only
   */
  template <typename T, typename kernelName, int dims,
            sycl::target target,
            sycl::access::placeholder placeholder, typename accTagT,
            typename ... argsT>
  static void run(acc_target_tag::atomic64<accTagT>, argsT&& ... args) {
    // Run atomic64 checks only
    {
      constexpr auto mode = sycl::access_mode::atomic;
      check_buffer_accessor_api_mode<T, kernelName, dims, mode, target,
                                     placeholder>(
          std::forward<argsT>(args)...);
    }
  }
};

/** @brief Tests buffer accessors with different targets for all types
 *         which do not require atomic64 extension
 */
template <typename T, typename kernelName, int dims,
          sycl::target target,
          sycl::access::placeholder placeholder,
          typename ... argsT>
void check_buffer_accessor_api_target_wrapper(generic_path_t,
                                              argsT&& ... args) {

  using verifier = check_buffer_accessor_api_target<generic_path_t>;

  verifier::run<T, kernelName, dims, target, placeholder>(
      acc_target_tag::get<T, target>(), std::forward<argsT>(args)...);
}
/** @brief Tests buffer accessors with different targets for all types
 *         which do require atomic64 extension
 */
template <typename T, typename kernelName, int dims,
          sycl::target target,
          sycl::access::placeholder placeholder,
          typename ... argsT>
void check_buffer_accessor_api_target_wrapper(atomic64_path_t,
                                              argsT&& ... args) {

  using verifier = check_buffer_accessor_api_target<atomic64_path_t>;

  verifier::run<T, kernelName, dims, target, placeholder>(
      acc_target_tag::get<T, target>(), std::forward<argsT>(args)...);
}

/** tests buffer accessors with different placeholder values
*/
template <typename T, typename kernelName, int dims,
          sycl::target target,
          typename ... argsT>
void check_buffer_accessor_api_placeholder(argsT&& ... args) {
  check_buffer_accessor_api_target_wrapper<T, kernelName, dims, target,
                                   sycl::access::placeholder::false_t>(
      std::forward<argsT>(args)...);

  check_buffer_accessor_api_target_wrapper<T, kernelName, dims, target,
                                   sycl::access::placeholder::true_t>(
      std::forward<argsT>(args)...);
}

/** tests buffer accessors with different dimensions
*/
template <typename T, typename kernelName, int dims, typename ... argsT>
void check_buffer_accessor_api_dim(argsT&& ... args) {
  /** check buffer accessor api for device
  */
  check_buffer_accessor_api_placeholder<
      T, kernelName, dims, sycl::target::device>(
          std::forward<argsT>(args)...);

  /** check buffer accessor api for constant_buffer
  */
  check_buffer_accessor_api_placeholder<
      T, kernelName, dims, sycl::target::constant_buffer>(
          std::forward<argsT>(args)...);

  /** check buffer accessor api for host_buffer
  */
  check_buffer_accessor_api_target_wrapper<T, kernelName, dims,
                                   sycl::target::host_buffer,
                                   sycl::access::placeholder::false_t>(
      std::forward<argsT>(args)...);
}

/** tests buffer accessors with different types
*/
template <typename T, typename extensionTagT, typename kernelName>
class check_buffer_accessor_api_type {
  static constexpr auto count = 8;
  static constexpr auto size = count * sizeof(T);

 public:
  void operator()(util::logger &log, sycl::queue &queue,
                  const std::string& typeName) {

    static const extensionTagT extensionTag;

    /** check buffer accessor api for 0 dimension
     */
    sycl::range<1> range0d(count);
    check_buffer_accessor_api_dim<T, kernelName, 0>(extensionTag, log, typeName,
                                                    count, size, queue, range0d);

    /** check buffer accessor api for 1 dimension
     */
    sycl::range<1> range1d(range0d);
    check_buffer_accessor_api_dim<T, kernelName, 1>(extensionTag, log, typeName,
                                                    count, size, queue, range1d);

    /** check buffer accessor api for 2 dimension
     */
    sycl::range<2> range2d(count / 4, 4);
    check_buffer_accessor_api_dim<T, kernelName, 2>(extensionTag, log, typeName,
                                                    count, size, queue, range2d);

    /** check buffer accessor api for 3 dimension
     */
    sycl::range<3> range3d(count / 8, 4, 2);
    check_buffer_accessor_api_dim<T, kernelName, 3>(extensionTag, log, typeName,
                                                    count, size, queue, range3d);
  }
};
}  // namespace

#endif  // SYCL_1_2_1_TESTS_ACCESSOR_ACCESSOR_API_BUFFER_COMMON_H<|MERGE_RESOLUTION|>--- conflicted
+++ resolved
@@ -140,12 +140,7 @@
       /** check return type for get_pointer() member function for deprecated
        * accessor targets
        */
-<<<<<<< HEAD
       check_acc_return_type<explicit_pointer_t<T, mode, target>>(
-=======
-      check_acc_return_type<
-          explicit_pointer_t<typename acc_t::value_type, target>>(
->>>>>>> faa40654
           log, accessor.get_pointer(), "get_pointer()", typeName);
     }
   }
