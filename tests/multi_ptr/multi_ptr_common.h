--- conflicted
+++ resolved
@@ -33,7 +33,6 @@
     }
   }
 };
-<<<<<<< HEAD
 
 template <>
 struct StringMaker<sycl::access::decorated> {
@@ -51,8 +50,6 @@
     }
   }
 };
-=======
->>>>>>> 87782720
 }  // namespace Catch
 
 namespace multi_ptr_common {
