--- conflicted
+++ resolved
@@ -474,7 +474,6 @@
   static float_type get_float(const cl::sycl::item<3>& i) {
     return get_float(i.get_id());
   }
-<<<<<<< HEAD
   static float_type get_normalized(const pixel_tag::lower,
                                    const cl::sycl::id<3>& i,
                                    const cl::sycl::range<3>& r) {
@@ -493,8 +492,6 @@
                       cl::sycl::nextafter(next[1], negative_inf),
                       cl::sycl::nextafter(next[2], negative_inf), .0f);
   }
-=======
->>>>>>> 8baff3e9
 };
 
 /**
