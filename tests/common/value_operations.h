--- conflicted
+++ resolved
@@ -187,13 +187,8 @@
 }
 
 template <typename... Types, typename U>
-<<<<<<< HEAD
-typename std::enable_if_t<!std::is_same_v<std::tuple<Types...>, U>, bool>
-are_equal(const std::tuple<Types...>& left, const U& right) {
-=======
 std::enable_if_t<!std::is_same_v<std::tuple<Types...>, U>, bool> are_equal(
     const std::tuple<Types...>& left, const U& right) {
->>>>>>> 621c3fab
   using tuple_t = std::remove_reference_t<decltype(left)>;
   using indexes = std::make_index_sequence<std::tuple_size<tuple_t>::value>;
   return detail::are_equal_by_index_sequence(left, right, indexes());
@@ -217,11 +212,7 @@
 template <typename T>
 inline constexpr auto init(int val) {
   std::remove_const_t<T> data;
-<<<<<<< HEAD
   assign(data, val);
-=======
-  value_operations::assign(data, val);
->>>>>>> 621c3fab
   return data;
 }
 
