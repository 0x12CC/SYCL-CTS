/*******************************************************************************
//
//  SYCL 2020 Conformance Test Suite
//
// Provide common functions for type coverage
//
*******************************************************************************/

#ifndef __SYCLCTS_TESTS_COMMON_TYPE_COVERAGE_H
#define __SYCLCTS_TESTS_COMMON_TYPE_COVERAGE_H

#include "../common/sycl.h"
#include <string>
#include <utility>

/**
 * @brief Retrieve type name; by default just forward the given one
 */
template <typename T>
struct type_name_string {
    static std::string get(std::string dataType) {
        return dataType;
    }
};

/**
 * @brief Specialization of type name retrievement for sycl::vec class
 * @param T Type of the data stored in vector
 * @param nElements Number of elements stored in vector
 */
template <typename T, size_t nElements>
struct type_name_string<sycl::vec<T, nElements>> {
    static std::string get(const std::string& dataType) {
        return "sycl::vec<" + dataType + "," +
               std::to_string(nElements) + ">";
    }
};

/**
 * @brief Specialization of type name retrievement for cl::sycl::marray class
 * @param T Type of the data stored in marray
 * @param nElements Number of elements stored in marray
 */
template <typename T, size_t nElements>
struct type_name_string<cl::sycl::marray<T, nElements>> {
    static std::string get(const std::string &dataType) {
      return "cl::sycl::marray<" + dataType + "," +
             std::to_string(nElements) + ">";
    }
};

/**
 * @brief Type pack to store types
 */
template <typename ... T>
struct type_pack {
};

/**
 * @brief Type pack to store types and underlying data type names to use with
 *        type_name_string
 */
template <typename ... T>
struct named_type_pack {
  const std::string names[sizeof...(T)];

  template <typename ... nameListT>
  named_type_pack(nameListT&&... nameList):
    names{std::forward<nameListT>(nameList)...}{
  }
};

/**
 * @brief Run action for each of types given by type_pack instance
 * @tparam action Functor template for action to run
 * @tparam actionArgsT Parameter pack to use for functor template instantiation
 * @tparam types Deduced from type_pack parameter pack for list of types to use
 * @tparam argsT Deduced parameter pack for arguments to forward into the call
 * @param args Arguments to forward into the call
 */
template <template<typename, typename...> class action,
          typename ... actionArgsT, typename ... types, typename ... argsT>
inline void for_all_types(const type_pack<types...>&, argsT&& ... args) {
  /** run action for each type from types... parameter pack
  */
  int packExpansion[] = {(
    action<types, actionArgsT...>{}(std::forward<argsT>(args)...),
    0 // Dummy initialization value
  )...};
  static_cast<void>(packExpansion);
}

/**
 * @brief Run action for each of types given by named_type_pack instance
 * @tparam action Functor template for action to run
 * @tparam actionArgsT Parameter pack to use for functor template instantiation
 * @tparam types Deduced from type_pack parameter pack for list of types to use
 * @tparam argsT Deduced parameter pack for arguments to forward into the call
 * @param typeList Named type pack instance with type names stored
 * @param args Arguments to forward into the call
 */
template <template<typename, typename...> class action,
          typename ... actionArgsT, typename ... types, typename ... argsT>
inline void for_all_types(const named_type_pack<types...>& typeList,
                          argsT&& ... args) {
  /** run action for each type from types... parameter pack
  */
  size_t typeNameIndex = 0;

  int packExpansion[] = {(
    action<types, actionArgsT...>{}(std::forward<argsT>(args)...,
                                    typeList.names[typeNameIndex]),
    ++typeNameIndex,
    0 // Dummy initialization value
  )...};
  /** Every initializer clause is sequenced before any initializer clause
   *  that follows it in the braced-init-list. Every expression in comma
   *  operator is also strictly sequnced. So we can use increment safely.
   *  We still should discard dummy results, but this initialization
   *  should not be optimized out due side-effects
   */
  static_cast<void>(packExpansion);
}

/**
 * @brief Run action for type and for all vectors of this type
 * @tparam action Functor template for action to run
 * @tparam T Type to instantiate functor template with
 * @tparam actionArgsT Parameter pack to use for functor template instantiation
 * @tparam argsT Deduced parameter pack for arguments to forward into the call
 * @param args Arguments to forward into the call
 */
template <template<typename, typename...> class action, typename T,
          typename ... actionArgsT, typename ... argsT>
void for_type_and_vectors(argsT&& ... args) {
  static const auto types = type_pack<T,
                                      typename sycl::template vec<T,1>,
                                      typename sycl::template vec<T,2>,
                                      typename sycl::template vec<T,3>,
                                      typename sycl::template vec<T,4>,
                                      typename sycl::template vec<T,8>,
                                      typename sycl::template vec<T,16>>{};
  // Use type_pack without names here for lazy log message construction
  for_all_types<action, actionArgsT...>(types, std::forward<argsT>(args)...);
}

/**
 * @brief Run action for each of types and vectors of types given by
 *        named_type_pack instance
 * @tparam action Functor template for action to run
 * @tparam actionArgsT Parameter pack to use for functor template instantiation
 * @tparam types Deduced from type_pack parameter pack for list of types to use
 * @tparam argsT Deduced parameter pack for arguments to forward into the call
 * @param typeList Named type pack instance with underlying type names stored
 * @param args Arguments to forward into the call
 */
template <template<typename, typename...> class action,
          typename ... actionArgsT, typename ... types, typename ... argsT>
void for_all_types_and_vectors(const named_type_pack<types...>& typeList,
                               argsT&& ... args) {
  /** run action for each type from types... parameter pack
  */
  size_t typeNameIndex = 0;

  int packExpansion[] = {(
    for_type_and_vectors<action, types, actionArgsT...>(std::forward<argsT>(args)...,
                                    typeList.names[typeNameIndex]),
    ++typeNameIndex,
    0 // Dummy initialization value
  )...};
  static_cast<void>(packExpansion);
}


/**
<<<<<<< HEAD
 * @brief Run action for type, vectors amd marrays of this type
=======
 * @brief Run action for type, vectors and marrays of this type
>>>>>>> c7e73a8d
 * @tparam action Functor template for action to run
 * @tparam T Type to instantiate functor template with
 * @tparam actionArgsT Parameter pack to use for functor template instantiation
 * @tparam argsT Deduced parameter pack for arguments to forward into the call
 * @param args Arguments to forward into the call
 */
template <template <typename, typename...> class action, typename T,
          typename... actionArgsT, typename... argsT>
void for_type_vectors_marray(argsT&&... args) {
  if constexpr (std::is_same<T, bool>::value) {
    for_all_types<action, actionArgsT...>(
        type_pack<T, typename sycl::template marray<T, 2>,
                  typename sycl::template marray<T, 5>,
                  typename sycl::template marray<T, 10>>{},
        std::forward<argsT>(args)...);
  } else {
    for_all_types<action, actionArgsT...>(
        type_pack<T, typename sycl::template vec<T, 1>,
                  typename sycl::template vec<T, 2>,
                  typename sycl::template vec<T, 3>,
                  typename sycl::template vec<T, 4>,
                  typename sycl::template vec<T, 8>,
                  typename sycl::template vec<T, 16>,
                  typename sycl::template marray<T, 2>,
                  typename sycl::template marray<T, 5>,
                  typename sycl::template marray<T, 10>>{},
        std::forward<argsT>(args)...);
  }
}

/**
<<<<<<< HEAD
 * @brief Run action for each of types, vectors amd marrays of types given by
=======
 * @brief Run action for each of types, vectors and marrays of types given by
>>>>>>> c7e73a8d
 *        named_type_pack instance
 * @tparam action Functor template for action to run
 * @tparam actionArgsT Parameter pack to use for functor template instantiation
 * @tparam types Deduced from type_pack parameter pack for list of types to use
 * @tparam argsT Deduced parameter pack for arguments to forward into the call
 * @param typeList Named type pack instance with underlying type names stored
 * @param args Arguments to forward into the call
 */
template <template <typename, typename...> class action,
          typename... actionArgsT, typename... types, typename... argsT>
void for_all_types_vectors_marray(const named_type_pack<types...>& typeList,
                                  argsT&&... args) {
  /** run action for each type from types... parameter pack
   */
  size_t typeNameIndex = 0;

  int packExpansion[] = {(
      for_type_vectors_marray<action, types, actionArgsT...>(
          std::forward<argsT>(args)..., typeList.names[typeNameIndex]),
      ++typeNameIndex,
      0  // Dummy initialization value
      )...};
  static_cast<void>(packExpansion);
}
#endif  // __SYCLCTS_TESTS_COMMON_TYPE_COVERAGE_H<|MERGE_RESOLUTION|>--- conflicted
+++ resolved
@@ -173,11 +173,7 @@
 
 
 /**
-<<<<<<< HEAD
- * @brief Run action for type, vectors amd marrays of this type
-=======
  * @brief Run action for type, vectors and marrays of this type
->>>>>>> c7e73a8d
  * @tparam action Functor template for action to run
  * @tparam T Type to instantiate functor template with
  * @tparam actionArgsT Parameter pack to use for functor template instantiation
@@ -209,11 +205,7 @@
 }
 
 /**
-<<<<<<< HEAD
- * @brief Run action for each of types, vectors amd marrays of types given by
-=======
  * @brief Run action for each of types, vectors and marrays of types given by
->>>>>>> c7e73a8d
  *        named_type_pack instance
  * @tparam action Functor template for action to run
  * @tparam actionArgsT Parameter pack to use for functor template instantiation
