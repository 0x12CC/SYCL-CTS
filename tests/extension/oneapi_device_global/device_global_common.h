/*******************************************************************************
//
//  SYCL 2020 Conformance Test Suite
//
//  Provides common functions for device_global tests
//
*******************************************************************************/
#ifndef SYCL_CTS_TEST_DEVICE_GLOBAL_COMMON_H
#define SYCL_CTS_TEST_DEVICE_GLOBAL_COMMON_H

#include "../../common/get_cts_string.h"

namespace device_global_common_functions {

/** @brief Enum for kernel names
 */
enum class test_names : size_t {
  get_multi_ptr_method,
  implicit_conversation,
  get_method,
  subscript_operator,
  arrow_operator,
};

/**
 * @brief Enum class for kernel names in functional tests. Cannot use enums from
 * properties as they are nested in struct and therefore non forward declarable
 */
enum class property_tag : size_t {
  none,
  dev_image_scope,
  host_access_r,
  host_access_w,
  host_access_none,
  host_access_r_w,
  init_mode_trig_reset,
  init_mode_trig_reprogram,
  impl_in_csr_true,
  impl_in_csr_false
};

/** @brief Generate test description string
 *  @tparam Decorated flag that will be converted to string and added to the
 * result description
 *  @retval String with a description of test case
 *  @param text_name The string to show in the case description
 *  @param info The string with additional information about the test case
 *  @param type_name The string interpretation of data type in the test case
 */
template <sycl::access::decorated Decorated>
inline std::string get_case_description(const std::string& test_name,
                                        const std::string& info,
                                        const std::string& type_name) {
  const std::string decorated{
      sycl_cts::get_cts_string::for_decorated<Decorated>()};
  std::string message;
  message += test_name + " error: " + info;
  message += " with tparams:";
  message += "<" + type_name + ">";
  message += "<" + decorated + ">";
  return message;
}

/** @brief Generate test description string
 *  @retval The string with a description of test case
 *  @param text_name The string to show in the case description
 *  @param info The string with additional information about the test case
 *  @param type_name The string interpretation of data type in the test case
 */
inline std::string get_case_description(const std::string& test_name,
                                        const std::string& info,
                                        const std::string& type_name) {
  std::string message;
  message += test_name + " error: " + info;
  message += " with tparams:";
  message += "<" + type_name + ">";
  return message;
}

/** @brief Utility class helps to change and compare generic values
 *  @tparam T Type of value
 */
template <typename T>
struct value_helper {
  /**
   * @brief The function changes value from the first parameter to
   * value from the second parameter
   * @param value The reference to the array that needs to be change
   * @param new_val The new value that will be set
   */
  static void change_val(T& value, const int new_val = 1) { value = new_val; }

  /**
   * @brief The function changes value from the first parameter to
   * value from the second parameter of the same type.
   * Disabled if T is int to avoid function ambiguous
   */
  template <typename Ty = T>
  static typename std::enable_if_t<!std::is_same_v<Ty, int>> change_val(
      T& value, const T& new_val) {
    value = new_val;
  }

  /**
   * @brief The function compares values from the first
   * parameter value from the second parameter
   */
  static bool compare_val(const T& left, const T& right) {
    return (left == right);
  }
};

/** @brief Utility class helps to change and compare arrays
 *  @tparam T Type of array values
 *  @tparam N Size of array
 */
template <typename T, size_t N>
struct value_helper<T[N]> {
  using arrayT = T[N];
  /**
   * @brief The function changes all values of the array from the first
   * parameter to value from the second parameter
   * @param value The reference to the array that needs to be changed
   * @param new_val The new value that will be set
   */
  static void change_val(arrayT& value, const int new_val = 1) {
    for (size_t i = 0; i < N; ++i) {
      value[i] = new_val;
    }
  }
  /**
<<<<<<< HEAD
   * @brief The function changes all values of the array from the first
   * parameter to value of type T from the second parameter
   * Disabled if T is int to avoid function ambiguous
   * @param value The reference to the array that needs to be changed
   * @param new_val The new value that will be set
   */
  template <typename Ty = T>
  static typename std::enable_if_t<!std::is_same_v<Ty, int>> change_val(
      arrayT& value, const T new_val) {
    for (size_t i = 0; i < N; i++) {
      value[i] = new_val;
    }
  }
  /**
   * @brief The function changes all values of the array from the first
   * parameter to values of the array from the second parameter
=======
   * @brief The function changes all values of the array from the first parameter to
   * values of the array from the second parameter
>>>>>>> f0a22192
   * @param value The reference to the array that needs to be changed
   * @param new_vals The array with values that will be set
   */
  static void change_val(arrayT& value, const arrayT& new_vals) {
    for (size_t i = 0; i < N; i++) {
      value[i] = new_vals[i];
    }
  }

  /**
   * @brief The function compares all i-th values of the array from the first
   * parameter with all i-th values of the array from the second parameter
   */
  static bool compare_val(const arrayT& left, const arrayT& right) {
    bool are_equal = true;
    for (size_t i = 0; i < N; ++i) {
      are_equal &= left[i] == right[i];
    }
    return are_equal;
  }

  /**
   * @brief The function compares all i-th values of the array from the first
   * parameter value from the second parameter
   */
  static bool compare_val(const arrayT& left, const T& right) {
    bool are_equal = true;
    for (size_t i = 0; i < N; ++i) {
      are_equal &= left[i] == right;
    }
    return are_equal;
  }
};

/** @brief The helper function to get variable address for pointer
 *  @tparam T Type of variable
 *  @param data variable to get pointer to
 */
template <typename T>
inline T* pointer_helper(T& data) {
  return &data;
}

/** @brief The helper function to get first element of array address for pointer
 *  @tparam T Type of array values
 *  @tparam N Size of array
 *  @param data array to get pointer to
 */
template <typename T, size_t N>
inline T* pointer_helper(T (&data)[N]) {
  return &data[0];
}
}  // namespace device_global_common_functions

#endif  // SYCL_CTS_TEST_DEVICE_GLOBAL_COMMON_H<|MERGE_RESOLUTION|>--- conflicted
+++ resolved
@@ -129,7 +129,6 @@
     }
   }
   /**
-<<<<<<< HEAD
    * @brief The function changes all values of the array from the first
    * parameter to value of type T from the second parameter
    * Disabled if T is int to avoid function ambiguous
@@ -146,10 +145,6 @@
   /**
    * @brief The function changes all values of the array from the first
    * parameter to values of the array from the second parameter
-=======
-   * @brief The function changes all values of the array from the first parameter to
-   * values of the array from the second parameter
->>>>>>> f0a22192
    * @param value The reference to the array that needs to be changed
    * @param new_vals The array with values that will be set
    */
