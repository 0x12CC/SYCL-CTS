/*******************************************************************************
//
//  SYCL 2020 Conformance Test Suite
//
//  Copyright (c) 2017-2022 Codeplay Software LTD. All Rights Reserved.
//  Copyright (c) 2022 The Khronos Group Inc.
//
//  Licensed under the Apache License, Version 2.0 (the "License");
//  you may not use this file except in compliance with the License.
//  You may obtain a copy of the License at
//
//     http://www.apache.org/licenses/LICENSE-2.0
//
//  Unless required by applicable law or agreed to in writing, software
//  distributed under the License is distributed on an "AS IS" BASIS,
//  WITHOUT WARRANTIES OR CONDITIONS OF ANY KIND, either express or implied.
//  See the License for the specific language governing permissions and
//  limitations under the License.
//
*******************************************************************************/

#include "../common/common.h"

// Disable test when compiling with ComputeCpp
// ComputeCpp doesn't fully support kernel::get_info of SYCL 2020 spec
#ifndef SYCL_CTS_COMPILING_WITH_COMPUTECPP

#define TEST_NAME kernel_info

namespace kernel_info__ {
using namespace sycl_cts;

class kernel0;

/** tests the info for sycl::kernel
 */
class TEST_NAME : public sycl_cts::util::test_base {
 public:
  /** return information about this test
   */
  void get_info(test_base::info &out) const override {
    set_test_info(out, TOSTRING(TEST_NAME), TEST_FILE);
  }

  /** execute the test
   */
  void run(util::logger &log) override {
    {
      auto queue = util::get_cts_object::queue();
      auto deviceList = queue.get_context().get_devices();
      auto ctx = queue.get_context();

      using k_name = kernel0;
      auto kb = sycl::get_kernel_bundle<k_name,
                                        sycl::bundle_state::executable>(ctx);
      auto kernel = kb.get_kernel(sycl::get_kernel_id<k_name>());

      queue.submit([&](sycl::handler &cgh) {
        cgh.single_task<k_name>([=]() {});
      });

      /** initialize return values
       */
      cl_uint clUintRet;
      std::string stringRet;
      size_t sizeTRet;
      sycl::range<3> range3Ret{0, 0, 0};
      cl_ulong clUlongRet;

      // silent warnings
      (void)clUintRet;
      (void)sizeTRet;
      (void)clUlongRet;

      /** check program info parameters
       */
<<<<<<< HEAD
      stringRet = kernel.get_info<sycl::info::kernel::function_name>();
=======
>>>>>>> f68a5d1b
      clUintRet = kernel.get_info<sycl::info::kernel::num_args>();
      stringRet = kernel.get_info<sycl::info::kernel::attributes>();
      auto dev = util::get_cts_object::device();
      if (dev.get_info<sycl::info::device::device_type>() ==
          sycl::info::device_type::custom) {
        range3Ret =
            kernel
                .get_info<sycl::info::kernel_device_specific::global_work_size>(
                    dev);
      }
      range3Ret = kernel.get_info<
          sycl::info::kernel_device_specific::compile_work_group_size>(dev);
      sizeTRet = kernel.get_info<sycl::info::kernel_device_specific::
                                     preferred_work_group_size_multiple>(dev);
      clUlongRet =
          kernel.get_info<sycl::info::kernel_device_specific::private_mem_size>(
              dev);
      sizeTRet =
          kernel.get_info<sycl::info::kernel_device_specific::work_group_size>(
              dev);

      // FIXME: Reenable when struct information descriptors are implemented
#if !SYCL_CTS_COMPILING_WITH_HIPSYCL && !SYCL_CTS_COMPILING_WITH_COMPUTECPP
      check_get_info_param<sycl::info::kernel::num_args, uint32_t>(log, kernel);
      check_get_info_param<sycl::info::kernel::attributes, std::string>(log,
                                                                        kernel);
#endif

      queue.wait_and_throw();
    }
  }
};

// register this test with the test_collection
util::test_proxy<TEST_NAME> proxy;

} /* namespace kernel_info__ */
#endif // SYCL_CTS_COMPILING_WITH_COMPUTECPP<|MERGE_RESOLUTION|>--- conflicted
+++ resolved
@@ -74,10 +74,6 @@
 
       /** check program info parameters
        */
-<<<<<<< HEAD
-      stringRet = kernel.get_info<sycl::info::kernel::function_name>();
-=======
->>>>>>> f68a5d1b
       clUintRet = kernel.get_info<sycl::info::kernel::num_args>();
       stringRet = kernel.get_info<sycl::info::kernel::attributes>();
       auto dev = util::get_cts_object::device();
