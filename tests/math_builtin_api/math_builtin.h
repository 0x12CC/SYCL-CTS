--- conflicted
+++ resolved
@@ -32,17 +32,12 @@
 template <int T>
 class kernel;
 
-<<<<<<< HEAD
-template <typename returnT, typename ArgT> struct privatePtrCheck {
-=======
 inline sycl::queue makeQueueOnce() {
   static sycl::queue q = sycl_cts::util::get_cts_object::queue();
   return q;
 }
 
-template <typename returnT, typename ArgT>
-struct privatePtrCheck {
->>>>>>> 362735e0
+template <typename returnT, typename ArgT> struct privatePtrCheck {
   returnT res;
   ArgT resArg;
   privatePtrCheck(returnT res_t, ArgT resArg_t)
