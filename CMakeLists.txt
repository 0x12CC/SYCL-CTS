--- conflicted
+++ resolved
@@ -106,15 +106,13 @@
     "Enable extension oneAPI enqueue_functions tests" OFF
     FORCE_ON ${SYCL_CTS_ENABLE_EXT_ONEAPI_TESTS})
 
-<<<<<<< HEAD
 add_cts_option(SYCL_CTS_ENABLE_EXT_ONEAPI_LOCAL_MEMORY_TESTS
     "Enable extension oneAPI local_memory tests" OFF
     FORCE_ON ${SYCL_CTS_ENABLE_EXT_ONEAPI_TESTS})
-=======
+
 add_cts_option(SYCL_CTS_ENABLE_KHR_DEFAULT_CONTEXT_TESTS
     "Enable extension Khronos default_context tests" OFF
     FORCE_ON ${SYCL_CTS_ENABLE_KHR_TESTS})
->>>>>>> ead7474b
 
 # TODO: Deprecated - remove
 add_cts_option(SYCL_CTS_ENABLE_VERBOSE_LOG
