--- conflicted
+++ resolved
@@ -39,7 +39,6 @@
 # ------------------
 
 # ------------------
-<<<<<<< HEAD
 # Extensive mode for running legacy tests
 option(SYCL_CTS_ENABLE_LEGACY_TESTS "Enable legacy tests" ON)
 if(SYCL_CTS_ENABLE_LEGACY_TESTS)
@@ -47,13 +46,15 @@
     add_definitions(-DSYCL_CTS_ENABLE_LEGACY_TESTS)
 else()
     message(STATUS "Legacy tests are disabled")
-=======
+endif()
+# ------------------
+
+# ------------------
 # Extensive mode for running extension oneAPI sub_group_mask tests
 option(SYCL_ENABLE_EXT_ONEAPI_SUB_GROUP_MASK_TESTS
        "Enable extension oneAPI sub_group_mask tests" OFF)
 if(SYCL_ENABLE_EXT_ONEAPI_SUB_GROUP_MASK_TESTS)
     message(STATUS "oneAPI extension sub_group_mask tests mode: ON")
->>>>>>> 622e49ff
 endif()
 # ------------------
 
