cmake_minimum_required(VERSION 3.15)
project(sycl_cts LANGUAGES CXX)

set(CMAKE_CXX_STANDARD 17)
set(CMAKE_CXX_STANDARD_REQUIRED ON)
set(CMAKE_CXX_EXTENSIONS ON) # Required for hex floats in C++11 mode on gcc 6+
set(CMAKE_RUNTIME_OUTPUT_DIRECTORY "${PROJECT_BINARY_DIR}/bin")

list(APPEND CMAKE_MODULE_PATH "${PROJECT_SOURCE_DIR}/cmake")

find_package(OpenCL REQUIRED)
find_package(PythonInterp 3 REQUIRED)

if(NOT EXISTS "${PROJECT_SOURCE_DIR}/vendor/Catch2/CMakeLists.txt")
    message(FATAL_ERROR "The git submodule vendor/Catch2 is missing.\nTry running `git submodule update --init`.")
endif()
add_subdirectory(vendor/Catch2)

# set host compiler flags
if(WIN32)
    add_compile_options(/bigobj)
endif()

if(${CMAKE_CXX_COMPILER_ID} MATCHES "GNU" OR
   ${CMAKE_CXX_COMPILER_ID} MATCHES "Clang")
    add_compile_options(-Wall -Wno-unused-variable)
endif()


include(AddSYCLExecutable)

# ------------------
# Extensive mode for full coverage
option(SYCL_CTS_ENABLE_FULL_CONFORMANCE
       "Enable full conformance mode with extensive tests" OFF)
if(SYCL_CTS_ENABLE_FULL_CONFORMANCE)
    message(STATUS "Full conformance mode: ON")
    add_host_and_device_compiler_definitions(-DSYCL_CTS_ENABLE_FULL_CONFORMANCE)
else()
    message(STATUS "Full conformance mode: OFF")
    message(WARNING
            "Full conformance mode should be used for conformance submission")
endif()
# ------------------

# ------------------
<<<<<<< HEAD
# Extensive mode for running extension oneAPI compile-time property list tests
option(SYCL_ENABLE_EXT_ONEAPI_PROPERTY_LIST_TESTS
       "Enable extension oneAPI compile-time property list tests" OFF)
if(SYCL_ENABLE_EXT_ONEAPI_PROPERTY_LIST_TESTS)
    message(STATUS "oneAPI extension compile-time property list tests mode: ON")
=======
# Extensive mode for running legacy tests
option(SYCL_CTS_TEST_DEPRECATED_FEATURES
       "Enable tests for the deprecated SYCL features" ON)
if(SYCL_CTS_TEST_DEPRECATED_FEATURES)
    message(STATUS "Tests for the deprecated SYCL features are enabled")
    add_definitions(-DSYCL_CTS_TEST_DEPRECATED_FEATURES)
else()
    message(STATUS "Tests for the deprecated SYCL features are disabled")
    message(WARNING
            "Tests for the deprecated SYCL features should be enabled for conformance submission")
>>>>>>> 4ec0f4b4
endif()
# ------------------

# ------------------
# Extensive mode for running extension oneAPI sub_group_mask tests
option(SYCL_ENABLE_EXT_ONEAPI_SUB_GROUP_MASK_TESTS
       "Enable extension oneAPI sub_group_mask tests" OFF)
if(SYCL_ENABLE_EXT_ONEAPI_SUB_GROUP_MASK_TESTS)
    message(STATUS "oneAPI extension sub_group_mask tests mode: ON")
endif()
# ------------------

# ------------------
# Debug-level verbose logging
option(SYCL_CTS_ENABLE_VERBOSE_LOG "Enable debug-level logs" OFF)
if(SYCL_CTS_ENABLE_VERBOSE_LOG)
    add_definitions(-DSYCL_CTS_VERBOSE_LOG)
endif()
# ------------------

# ------------------
# Double and Half variables
option(SYCL_CTS_ENABLE_DOUBLE_TESTS "Enable Double tests." ON)
option(SYCL_CTS_ENABLE_HALF_TESTS "Enable Half tests." ON)
if(SYCL_CTS_ENABLE_DOUBLE_TESTS)
    add_host_and_device_compiler_definitions(-DSYCL_CTS_TEST_DOUBLE)
endif()
if(SYCL_CTS_ENABLE_HALF_TESTS)
    add_host_and_device_compiler_definitions(-DSYCL_CTS_TEST_HALF)
endif()
# ------------------

# ------------------
# OpenCL interoperability
option(SYCL_CTS_ENABLE_OPENCL_INTEROP_TESTS
       "Enable OpenCL interoperability tests." ON)
if(SYCL_CTS_ENABLE_OPENCL_INTEROP_TESTS)
    add_host_and_device_compiler_definitions(-DSYCL_CTS_TEST_OPENCL_INTEROP)
endif()
# ------------------

# ------------------
# Device used for running with CTest (e.g. during conformance report generation)
set(SYCL_CTS_CTEST_DEVICE "" CACHE STRING "Device used when running with CTest")
# ------------------

# ------------------
# Measure build times
option(SYCL_CTS_MEASURE_BUILD_TIMES "Measure build time for each translation unit and write it to 'build_times.log'" OFF)
if(SYCL_CTS_MEASURE_BUILD_TIMES)
    if(CMAKE_GENERATOR MATCHES "Makefiles|Ninja")
        # Wrap compiler calls in utility script to measure build times.
        # Note that SYCL implementations that require custom build steps, e.g. for dedicated
        # device compiler passes (such as ComputeCpp), may require special handling.
        # In case the user already specified a compiler launcher, make sure ours comes first.
        list(PREPEND CMAKE_CXX_COMPILER_LAUNCHER "${CMAKE_SOURCE_DIR}/tools/measure_build_time.py")
    else()
        # Only Makefiles and Ninja support CMake compiler launchers
        message(FATAL_ERROR "Build time measurements are only supported for the 'Unix Makefiles' and 'Ninja' generators.")
    endif()
endif()
# ------------------

enable_testing()

add_subdirectory(util)
add_subdirectory(tests)
add_subdirectory(oclmath)<|MERGE_RESOLUTION|>--- conflicted
+++ resolved
@@ -44,13 +44,14 @@
 # ------------------
 
 # ------------------
-<<<<<<< HEAD
 # Extensive mode for running extension oneAPI compile-time property list tests
 option(SYCL_ENABLE_EXT_ONEAPI_PROPERTY_LIST_TESTS
        "Enable extension oneAPI compile-time property list tests" OFF)
 if(SYCL_ENABLE_EXT_ONEAPI_PROPERTY_LIST_TESTS)
     message(STATUS "oneAPI extension compile-time property list tests mode: ON")
-=======
+# ------------------
+
+# ------------------
 # Extensive mode for running legacy tests
 option(SYCL_CTS_TEST_DEPRECATED_FEATURES
        "Enable tests for the deprecated SYCL features" ON)
@@ -61,7 +62,6 @@
     message(STATUS "Tests for the deprecated SYCL features are disabled")
     message(WARNING
             "Tests for the deprecated SYCL features should be enabled for conformance submission")
->>>>>>> 4ec0f4b4
 endif()
 # ------------------
 
