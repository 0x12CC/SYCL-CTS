--- conflicted
+++ resolved
@@ -102,7 +102,6 @@
     has_subscript_operator_t<T>::value;
 
 /**
-<<<<<<< HEAD
  * @brief Verify \c T has implemented operator*()
  */
 template <typename T, typename = void>
@@ -117,15 +116,15 @@
  */
 template <typename T>
 inline constexpr bool is_dereferenceable_v = is_dereferenceable<T>::value;
-=======
+
+/**
  * @brief Verify \c T has size member function
  */
 template <typename T, typename = void>
 struct has_size : std::false_type {};
 
 template <typename T>
-struct has_size<
-    T, std::void_t<decltype(std::declval<T>().size())>>
+struct has_size<T, std::void_t<decltype(std::declval<T>().size())>>
     : std::true_type {};
 
 /**
@@ -144,14 +143,15 @@
  * @brief Verify \c T has both subscript operator and size member function
  */
 template <typename T>
-using has_subscript_and_size = std::conjunction<has_subscript_operator<T>, has_size<T>>;
+using has_subscript_and_size =
+    std::conjunction<has_subscript_operator<T>, has_size<T>>;
 
 /**
  * @brief Shortcut for has_subscript_and_size::value
  */
 template <typename T>
-constexpr inline bool has_subscript_and_size_v = has_subscript_and_size<T>::value;
->>>>>>> 08c73954
+constexpr inline bool has_subscript_and_size_v =
+    has_subscript_and_size<T>::value;
 
 }  // namespace
 
