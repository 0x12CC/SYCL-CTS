/*******************************************************************************
//
//  SYCL 2020 Conformance Test Suite
//
//  Copyright:	(c) 2017 by Codeplay Software LTD. All Rights Reserved.
//
*******************************************************************************/

#include "test_base_opencl.h"
#include "../tests/common/cts_selector.h"
#include "../tests/common/get_cts_object.h"
#include "../tests/common/macros.h"

#ifdef _MSC_VER
#include <windows.h>
#else
#include <unistd.h>
#endif
#ifdef SYCL_BACKEND_OPENCL
// conformance test suite namespace
namespace sycl_cts {
namespace util {

/** constructor which explicitly sets the OpenCL objects
 *  to nullptrs
 */
test_base_opencl::test_base_opencl()
    : m_cl_platform_id(nullptr),
      m_cl_device_id(nullptr),
      m_cl_context(nullptr),
      m_cl_command_queue(nullptr),
      m_openKernels(),
      m_openPrograms() {}

/** called before this test is executed
 *  @param log for emitting test notes and results
 */
bool test_base_opencl::setup(logger &log) {
<<<<<<< HEAD
=======
  /* get the OpenCLHelper object */
  auto queue = util::get_cts_object::queue();
  if (queue.get_backend() != sycl::backend::opencl) {
    log.skip(
        "OpenCL interoperability part is not supported on non-OpenCL backend "
        "types");
    return false;
  }

  using sycl_cts::util::get;
  using sycl_cts::util::opencl_helper;
  opencl_helper &openclHelper = get<opencl_helper>();
>>>>>>> 0726d3c5
  cl_int error = CL_SUCCESS;

  cts_selector ctsSelector;
  const auto ctsContext = util::get_cts_object::context(ctsSelector);

  if (ctsContext.get_devices().empty()) {
    FAIL(log, "Unable to retrieve list of devices via cts_selector");
    return false;
  }
  const auto ctsDevice = ctsContext.get_devices()[0];

#if !defined(__COMPUTECPP__)
  m_cl_platform_id =
      sycl::get_native<sycl::backend::opencl>(ctsDevice.get_platform());
  m_cl_device_id = sycl::get_native<sycl::backend::opencl>(ctsDevice);
#else
  m_cl_platform_id = ctsDevice.get_platform().get();
  m_cl_device_id = ctsDevice.get();
#endif

  cl_context_properties properties[3] = {
      CL_CONTEXT_PLATFORM, (cl_context_properties)m_cl_platform_id, 0};

  m_cl_context =
      clCreateContext(properties, 1, &m_cl_device_id, nullptr, nullptr, &error);
  if (!CHECK_CL_SUCCESS(log, error)) return false;

  // No special queue properties wanted
  m_cl_command_queue =
      clCreateCommandQueue(m_cl_context, m_cl_device_id, 0, &error);
  if (!CHECK_CL_SUCCESS(log, error)) return false;

  return true;
}

bool test_base_opencl::online_compiler_supported(cl_device_id clDeviceId,
                                                 logger &log) {
  cl_uint available;
  cl_int error = clGetDeviceInfo(clDeviceId, CL_DEVICE_COMPILER_AVAILABLE,
                                 sizeof(available), &available, NULL);
  if (!CHECK_CL_SUCCESS(log, error)) return false;
  if (available == 0) {
    return false;
  }

  return true;
}

bool test_base_opencl::get_exec_dir(char *path, size_t max_path_len) {
  assert(max_path_len > 0 && "No space to store the path");
#ifdef _MSC_VER
  HMODULE hMod = GetModuleHandle(NULL);
  if (!GetModuleFileNameA(hMod, path, max_path_len)) {
    return false;
  }
  constexpr char pathDelim = '\\';
#else
  ssize_t n = readlink("/proc/self/exe", path, max_path_len - 1);
  if (n < 0) {
    return false;
  }
  path[n] = '\0';
  constexpr char pathDelim = '/';
#endif
  // Replace all characters with '\0' from back until '/' or '\\'
  for (size_t i = strnlen(path, max_path_len) - 1;
       i > 0 && path[i] != pathDelim; --i) {
    path[i] = '\0';
  }

  return true;
}

bool test_base_opencl::create_compiled_program(const std::string &source,
                                               cl_program &out_program,
                                               logger &log) {
  return this->create_compiled_program(source, m_cl_context, m_cl_device_id,
                                       out_program, log);
}

bool test_base_opencl::create_compiled_program(const std::string &source,
                                               cl_context clContext,
                                               cl_device_id clDeviceId,
                                               cl_program &out_program,
                                               logger &log) {
  assert(!source.empty());

  const char *source_c = source.c_str();
  const size_t sourceSize = source.length();
  assert(source_c != nullptr);

  cl_int error = CL_SUCCESS;
  out_program =
      clCreateProgramWithSource(clContext, 1, &source_c, &sourceSize, &error);
  if (!CHECK_CL_SUCCESS(log, error)) return false;
  error = clCompileProgram(out_program, 1, &clDeviceId, nullptr, 0, nullptr,
                           nullptr, nullptr, nullptr);
  if (!CHECK_CL_SUCCESS(log, error)) return false;

  m_openPrograms.push_back(out_program);
  return true;
}

bool test_base_opencl::create_built_program(const std::string &source,
                                            cl_program &out_program,
                                            logger &log) {
  return this->create_built_program(source, m_cl_context, m_cl_device_id,
                                    out_program, log);
}

bool test_base_opencl::create_built_program(const std::string &source,
                                            cl_context clContext,
                                            cl_device_id clDeviceId,
                                            cl_program &out_program,
                                            logger &log) {
  assert(!source.empty());

  const char *source_c = source.c_str();
  const size_t sourceSize = source.length();
  assert(source_c != nullptr);

  cl_int error = CL_SUCCESS;
  out_program =
      clCreateProgramWithSource(clContext, 1, &source_c, &sourceSize, &error);
  if (!CHECK_CL_SUCCESS(log, error)) return false;
  error =
      clBuildProgram(out_program, 1, &clDeviceId, nullptr, nullptr, nullptr);
  if (!CHECK_CL_SUCCESS(log, error)) return false;

  m_openPrograms.push_back(out_program);
  return true;
}

bool test_base_opencl::create_program_with_binary(const std::string &filename,
                                                  cl_program &out_program,
                                                  logger &log) {
  return this->create_program_with_binary(filename, m_cl_context,
                                          m_cl_device_id, out_program, log);
}

bool test_base_opencl::create_program_with_binary(const std::string &filename,
                                                  cl_context clContext,
                                                  cl_device_id clDeviceId,
                                                  cl_program &out_program,
                                                  logger &log) {
  assert(!filename.empty());

  size_t maxPathLen = 512;
  std::vector<char> pathToExe(maxPathLen);
  if (!get_exec_dir(pathToExe.data(), maxPathLen)) {
    FAIL(log, "couldn't get path to executable");
  }

  // Expecting to find the OpenCL program binary file next to the executable
  std::string fullFilePath(pathToExe.data());
  fullFilePath.append(filename);

  std::ifstream binary_file(fullFilePath, std::ios::binary);
  if (!binary_file) {
    FAIL(log, "Failed to open program binary file");
    return false;
  }
  binary_file.seekg(0, binary_file.end);
  size_t length = binary_file.tellg();
  assert(length);

  binary_file.seekg(0, binary_file.beg);
  std::vector<char> binary(length);
  binary_file.read(binary.data(), length);
  const unsigned char *binary_ptr =
      reinterpret_cast<const unsigned char *>(binary.data());

  binary_file.close();

  cl_int error = CL_SUCCESS;
  out_program = clCreateProgramWithBinary(clContext, 1, &clDeviceId, &length,
                                          &binary_ptr, nullptr, &error);
  if (!CHECK_CL_SUCCESS(log, error)) return false;
  error =
      clBuildProgram(out_program, 1, &clDeviceId, nullptr, nullptr, nullptr);
  if (!CHECK_CL_SUCCESS(log, error)) return false;

  m_openPrograms.push_back(out_program);
  return true;
}

/**
 */
bool test_base_opencl::create_kernel(const cl_program &clProgram,
                                     const std::string &name,
                                     cl_kernel &out_kernel, logger &log) {
  assert(clProgram != nullptr);
  assert(!name.empty());

  cl_int error = CL_SUCCESS;
  out_kernel = clCreateKernel(clProgram, name.c_str(), &error);
  if (!CHECK_CL_SUCCESS(log, error)) return false;

  assert(out_kernel);

  m_openKernels.push_back(out_kernel);
  return true;
}

bool test_base_opencl::create_sampler(cl_sampler &outSampler, logger &log) {
  cl_int error = CL_SUCCESS;
  outSampler = clCreateSampler(m_cl_context, 0, CL_ADDRESS_REPEAT,
                               CL_FILTER_LINEAR, &error);
  return CHECK_CL_SUCCESS(log, error);
}

bool test_base_opencl::create_buffer(cl_mem &outBuffer, size_t size,
                                     logger &log) {
  m_openBufferHostPtrs.push_back(std::shared_ptr<uint8_t>(
      new uint8_t[size], std::default_delete<uint8_t[]>()));
  cl_int error = CL_SUCCESS;
  outBuffer = clCreateBuffer(
      m_cl_context, CL_MEM_READ_WRITE | CL_MEM_USE_HOST_PTR, size,
      m_openBufferHostPtrs[m_openBufferHostPtrs.size() - 1].get(), &error);
  if (!CHECK_CL_SUCCESS(log, error)) return false;

  assert(outBuffer);

  m_openBuffers.push_back(outBuffer);
  return true;
}

bool test_base_opencl::create_image(cl_mem &outImage,
                                    const cl_image_format &format,
                                    const cl_image_desc &desc, logger &log) {
  cl_int error = CL_SUCCESS;
  outImage =
      clCreateImage(m_cl_context, CL_MEM_READ_WRITE | CL_MEM_ALLOC_HOST_PTR,
                    &format, &desc, nullptr, &error);
  if (!CHECK_CL_SUCCESS(log, error)) return false;

  assert(outImage);

  m_openImages.push_back(outImage);
  return true;
}

/** called after this test has executed
 */
void test_base_opencl::cleanup() {
  size_t i = 0;
  for (i = 0; i < m_openBuffers.size(); i++)
    clReleaseMemObject(m_openBuffers[i]);
  m_openBuffers.clear();

  for (i = 0; i < m_openImages.size(); i++) clReleaseMemObject(m_openImages[i]);
  m_openImages.clear();

  clReleaseCommandQueue(m_cl_command_queue);
  clReleaseContext(m_cl_context);

  for (i = 0; i < m_openKernels.size(); i++) clReleaseKernel(m_openKernels[i]);
  m_openKernels.clear();

  for (i = 0; i < m_openPrograms.size(); i++)
    clReleaseProgram(m_openPrograms[i]);
  m_openPrograms.clear();
}

}  // namespace util
}  // namespace sycl_cts
#endif<|MERGE_RESOLUTION|>--- conflicted
+++ resolved
@@ -36,21 +36,15 @@
  *  @param log for emitting test notes and results
  */
 bool test_base_opencl::setup(logger &log) {
-<<<<<<< HEAD
-=======
   /* get the OpenCLHelper object */
   auto queue = util::get_cts_object::queue();
   if (queue.get_backend() != sycl::backend::opencl) {
-    log.skip(
+    WARN(
         "OpenCL interoperability part is not supported on non-OpenCL backend "
         "types");
     return false;
   }
 
-  using sycl_cts::util::get;
-  using sycl_cts::util::opencl_helper;
-  opencl_helper &openclHelper = get<opencl_helper>();
->>>>>>> 0726d3c5
   cl_int error = CL_SUCCESS;
 
   cts_selector ctsSelector;
